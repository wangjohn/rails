--- conflicted
+++ resolved
@@ -16,15 +16,9 @@
 
   s.add_dependency('activesupport', '= 3.0.pre')
   s.add_dependency('activemodel',   '= 3.0.pre')
-<<<<<<< HEAD
-  s.add_dependency('rack',          '~> 1.0.1')
-  s.add_dependency('rack-test',     '~> 0.5.0')
-  s.add_dependency('rack-mount',    '~> 0.2')
-=======
   s.add_dependency('rack',          '~> 1.1.0')
   s.add_dependency('rack-test',     '~> 0.5.0')
   s.add_dependency('rack-mount',    '~> 0.4.0')
->>>>>>> b354496b
   s.add_dependency('erubis',        '~> 2.6.5')
 
   s.require_path = 'lib'
