module ActionPack #:nodoc:
  module VERSION #:nodoc:
    MAJOR = 1
    MINOR = 12
<<<<<<< HEAD
    TINY  = 0
=======
    TINY  = 1
>>>>>>> 34a7f668
    
    STRING = [MAJOR, MINOR, TINY].join('.')
  end
end<|MERGE_RESOLUTION|>--- conflicted
+++ resolved
@@ -2,11 +2,7 @@
   module VERSION #:nodoc:
     MAJOR = 1
     MINOR = 12
-<<<<<<< HEAD
-    TINY  = 0
-=======
     TINY  = 1
->>>>>>> 34a7f668
     
     STRING = [MAJOR, MINOR, TINY].join('.')
   end
