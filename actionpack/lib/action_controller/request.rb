require 'tempfile'
require 'stringio'
require 'strscan'

require 'active_support/memoizable'

module ActionController
  # CgiRequest and TestRequest provide concrete implementations.
  class AbstractRequest
    extend ActiveSupport::Memoizable

    def self.relative_url_root=(*args)
      ActiveSupport::Deprecation.warn(
        "ActionController::AbstractRequest.relative_url_root= has been renamed." +
        "You can now set it with config.action_controller.relative_url_root=", caller)
    end

<<<<<<< HEAD
    # The hash of CGI-like environment variables for this request, such as
    #
    #   { 'SERVER_PROTOCOL' => 'HTTP/1.1', 'HTTP_ACCEPT_LANGUAGE' => 'en-us', ... }
=======
    HTTP_METHODS = %w(get head put post delete options)
    HTTP_METHOD_LOOKUP = HTTP_METHODS.inject({}) { |h, m| h[m] = h[m.upcase] = m.to_sym; h }

    # The hash of environment variables for this request,
    # such as { 'RAILS_ENV' => 'production' }.
>>>>>>> 8cb14ee1
    attr_reader :env

    # The true HTTP request \method as a lowercase symbol, such as <tt>:get</tt>.
    # UnknownHttpMethod is raised for invalid methods not listed in ACCEPTED_HTTP_METHODS.
    def request_method
      method = @env['REQUEST_METHOD']
      method = parameters[:_method] if method == 'POST' && !parameters[:_method].blank?

      HTTP_METHOD_LOOKUP[method] || raise(UnknownHttpMethod, "#{method}, accepted HTTP methods are #{HTTP_METHODS.to_sentence}")
    end
    memoize :request_method

    # The HTTP request \method as a lowercase symbol, such as <tt>:get</tt>.
    # Note, HEAD is returned as <tt>:get</tt> since the two are functionally
    # equivalent from the application's perspective.
    def method
      request_method == :head ? :get : request_method
    end

    # Is this a GET (or HEAD) request?  Equivalent to <tt>request.method == :get</tt>.
    def get?
      method == :get
    end

    # Is this a POST request?  Equivalent to <tt>request.method == :post</tt>.
    def post?
      request_method == :post
    end

    # Is this a PUT request?  Equivalent to <tt>request.method == :put</tt>.
    def put?
      request_method == :put
    end

    # Is this a DELETE request?  Equivalent to <tt>request.method == :delete</tt>.
    def delete?
      request_method == :delete
    end

    # Is this a HEAD request? Since <tt>request.method</tt> sees HEAD as <tt>:get</tt>,
    # this \method checks the actual HTTP \method directly.
    def head?
      request_method == :head
    end

    # Provides access to the request's HTTP headers, for example:
    #
    #   request.headers["Content-Type"] # => "text/plain"
    def headers
      ActionController::Http::Headers.new(@env)
    end
    memoize :headers

    # Returns the content length of the request as an integer.
    def content_length
      @env['CONTENT_LENGTH'].to_i
    end
    memoize :content_length

    # The MIME type of the HTTP request, such as Mime::XML.
    #
    # For backward compatibility, the post \format is extracted from the
    # X-Post-Data-Format HTTP header if present.
    def content_type
      Mime::Type.lookup(content_type_without_parameters)
    end
    memoize :content_type

    # Returns the accepted MIME type for the request.
    def accepts
      header = @env['HTTP_ACCEPT'].to_s.strip

      if header.empty?
        [content_type, Mime::ALL].compact
      else
        Mime::Type.parse(header)
      end
    end
    memoize :accepts

    def if_modified_since
      if since = env['HTTP_IF_MODIFIED_SINCE']
        Time.rfc2822(since)
      end
    end
    memoize :if_modified_since

    def if_none_match
      env['HTTP_IF_NONE_MATCH']
    end

    def not_modified?(modified_at)
      if_modified_since && modified_at && if_modified_since >= modified_at
    end

    def etag_matches?(etag)
      if_none_match && if_none_match == etag
    end

    # Check response freshness (Last-Modified and ETag) against request
    # If-Modified-Since and If-None-Match conditions.
    def fresh?(response)
      not_modified?(response.last_modified) || etag_matches?(response.etag)
    end

    # Returns the Mime type for the \format used in the request.
    #
    #   GET /posts/5.xml   | request.format => Mime::XML
    #   GET /posts/5.xhtml | request.format => Mime::HTML
    #   GET /posts/5       | request.format => Mime::HTML or MIME::JS, or request.accepts.first depending on the value of <tt>ActionController::Base.use_accept_header</tt>
    def format
      @format ||=
        if parameters[:format]
          Mime::Type.lookup_by_extension(parameters[:format])
        elsif ActionController::Base.use_accept_header
          accepts.first
        elsif xhr?
          Mime::Type.lookup_by_extension("js")
        else
          Mime::Type.lookup_by_extension("html")
        end
    end


    # Sets the \format by string extension, which can be used to force custom formats
    # that are not controlled by the extension.
    #
    #   class ApplicationController < ActionController::Base
    #     before_filter :adjust_format_for_iphone
    #
    #     private
    #       def adjust_format_for_iphone
    #         request.format = :iphone if request.env["HTTP_USER_AGENT"][/iPhone/]
    #       end
    #   end
    def format=(extension)
      parameters[:format] = extension.to_s
      @format = Mime::Type.lookup_by_extension(parameters[:format])
    end

    # Returns a symbolized version of the <tt>:format</tt> parameter of the request.
    # If no \format is given it returns <tt>:js</tt>for Ajax requests and <tt>:html</tt>
    # otherwise.
    def template_format
      parameter_format = parameters[:format]

      if parameter_format
        parameter_format.to_sym
      elsif xhr?
        :js
      else
        :html
      end
    end

    def cache_format
      parameter_format = parameters[:format]
      parameter_format && parameter_format.to_sym
    end

    # Returns true if the request's "X-Requested-With" header contains
    # "XMLHttpRequest". (The Prototype Javascript library sends this header with
    # every Ajax request.)
    def xml_http_request?
      !(@env['HTTP_X_REQUESTED_WITH'] !~ /XMLHttpRequest/i)
    end
    alias xhr? :xml_http_request?

    # Which IP addresses are "trusted proxies" that can be stripped from
    # the right-hand-side of X-Forwarded-For
    TRUSTED_PROXIES = /^127\.0\.0\.1$|^(10|172\.(1[6-9]|2[0-9]|30|31)|192\.168)\./i

    # Determines originating IP address.  REMOTE_ADDR is the standard
    # but will fail if the user is behind a proxy.  HTTP_CLIENT_IP and/or
    # HTTP_X_FORWARDED_FOR are set by proxies so check for these if
    # REMOTE_ADDR is a proxy.  HTTP_X_FORWARDED_FOR may be a comma-
    # delimited list in the case of multiple chained proxies; the last
    # address which is not trusted is the originating IP.
    def remote_ip
      if TRUSTED_PROXIES !~ @env['REMOTE_ADDR']
        return @env['REMOTE_ADDR']
      end

      remote_ips = @env['HTTP_X_FORWARDED_FOR'] && @env['HTTP_X_FORWARDED_FOR'].split(',')

      if @env.include? 'HTTP_CLIENT_IP'
        if remote_ips && !remote_ips.include?(@env['HTTP_CLIENT_IP'])
          # We don't know which came from the proxy, and which from the user
          raise ActionControllerError.new(<<EOM)
IP spoofing attack?!
HTTP_CLIENT_IP=#{@env['HTTP_CLIENT_IP'].inspect}
HTTP_X_FORWARDED_FOR=#{@env['HTTP_X_FORWARDED_FOR'].inspect}
EOM
        end

        return @env['HTTP_CLIENT_IP']
      end

      if remote_ips
        while remote_ips.size > 1 && TRUSTED_PROXIES =~ remote_ips.last.strip
          remote_ips.pop
        end

        return remote_ips.last.strip
      end

      @env['REMOTE_ADDR']
    end
    memoize :remote_ip

    # Returns the lowercase name of the HTTP server software.
    def server_software
      (@env['SERVER_SOFTWARE'] && /^([a-zA-Z]+)/ =~ @env['SERVER_SOFTWARE']) ? $1.downcase : nil
    end
    memoize :server_software


    # Returns the complete URL used for this request.
    def url
      protocol + host_with_port + request_uri
    end
    memoize :url

    # Returns 'https://' if this is an SSL request and 'http://' otherwise.
    def protocol
      ssl? ? 'https://' : 'http://'
    end
    memoize :protocol

    # Is this an SSL request?
    def ssl?
      @env['HTTPS'] == 'on' || @env['HTTP_X_FORWARDED_PROTO'] == 'https'
    end

<<<<<<< HEAD
    # Returns the \host for this request, such as "example.com".
=======
    def raw_host_with_port
      if forwarded = env["HTTP_X_FORWARDED_HOST"]
        forwarded.split(/,\s?/).last
      else
        env['HTTP_HOST'] || env['SERVER_NAME'] || "#{env['SERVER_ADDR']}:#{env['SERVER_PORT']}"
      end
    end

    # Returns the host for this request, such as example.com.
>>>>>>> 8cb14ee1
    def host
      raw_host_with_port.sub(/:\d+$/, '')
    end
    memoize :host

    # Returns a \host:\port string for this request, such as "example.com" or
    # "example.com:8080".
    def host_with_port
      "#{host}#{port_string}"
    end
    memoize :host_with_port

    # Returns the port number of this request as an integer.
    def port
      if raw_host_with_port =~ /:(\d+)$/
        $1.to_i
      else
        standard_port
      end
    end
    memoize :port

    # Returns the standard \port number for this request's protocol.
    def standard_port
      case protocol
        when 'https://' then 443
        else 80
      end
    end

    # Returns a \port suffix like ":8080" if the \port number of this request
    # is not the default HTTP \port 80 or HTTPS \port 443.
    def port_string
      port == standard_port ? '' : ":#{port}"
    end

    # Returns the \domain part of a \host, such as "rubyonrails.org" in "www.rubyonrails.org". You can specify
    # a different <tt>tld_length</tt>, such as 2 to catch rubyonrails.co.uk in "www.rubyonrails.co.uk".
    def domain(tld_length = 1)
      return nil unless named_host?(host)

      host.split('.').last(1 + tld_length).join('.')
    end

    # Returns all the \subdomains as an array, so <tt>["dev", "www"]</tt> would be
    # returned for "dev.www.rubyonrails.org". You can specify a different <tt>tld_length</tt>,
    # such as 2 to catch <tt>["www"]</tt> instead of <tt>["www", "rubyonrails"]</tt>
    # in "www.rubyonrails.co.uk".
    def subdomains(tld_length = 1)
      return [] unless named_host?(host)
      parts = host.split('.')
      parts[0..-(tld_length+2)]
    end

    # Returns the query string, accounting for server idiosyncrasies.
    def query_string
      if uri = @env['REQUEST_URI']
        uri.split('?', 2)[1] || ''
      else
        @env['QUERY_STRING'] || ''
      end
    end
    memoize :query_string

    # Returns the request URI, accounting for server idiosyncrasies.
    # WEBrick includes the full URL. IIS leaves REQUEST_URI blank.
    def request_uri
      if uri = @env['REQUEST_URI']
        # Remove domain, which webrick puts into the request_uri.
        (%r{^\w+\://[^/]+(/.*|$)$} =~ uri) ? $1 : uri
      else
        # Construct IIS missing REQUEST_URI from SCRIPT_NAME and PATH_INFO.
        uri = @env['PATH_INFO'].to_s

        if script_filename = @env['SCRIPT_NAME'].to_s.match(%r{[^/]+$})
          uri = uri.sub(/#{script_filename}\//, '')
        end

        env_qs = @env['QUERY_STRING'].to_s
        uri += "?#{env_qs}" unless env_qs.empty?

        if uri.blank?
          @env.delete('REQUEST_URI')
        else
          @env['REQUEST_URI'] = uri
        end
      end
    end
    memoize :request_uri

    # Returns the interpreted \path to requested resource after all the installation
    # directory of this application was taken into account.
    def path
      path = (uri = request_uri) ? uri.split('?').first.to_s : ''

      # Cut off the path to the installation directory if given
      path.sub!(%r/^#{ActionController::Base.relative_url_root}/, '')
      path || ''
    end
    memoize :path

    # Read the request \body. This is useful for web services that need to
    # work with raw requests directly.
    def raw_post
      unless env.include? 'RAW_POST_DATA'
        env['RAW_POST_DATA'] = body.read(content_length)
        body.rewind if body.respond_to?(:rewind)
      end
      env['RAW_POST_DATA']
    end

    # Returns both GET and POST \parameters in a single hash.
    def parameters
      @parameters ||= request_parameters.merge(query_parameters).update(path_parameters).with_indifferent_access
    end

    def path_parameters=(parameters) #:nodoc:
      @path_parameters = parameters
      @symbolized_path_parameters = @parameters = nil
    end

    # The same as <tt>path_parameters</tt> with explicitly symbolized keys.
    def symbolized_path_parameters
      @symbolized_path_parameters ||= path_parameters.symbolize_keys
    end

    # Returns a hash with the \parameters used to form the \path of the request.
    # Returned hash keys are strings:
    #
    #   {'action' => 'my_action', 'controller' => 'my_controller'}
    #
    # See <tt>symbolized_path_parameters</tt> for symbolized keys.
    def path_parameters
      @path_parameters ||= {}
    end

    # The request body is an IO input stream. If the RAW_POST_DATA environment
    # variable is already set, wrap it in a StringIO.
    def body
      if raw_post = env['RAW_POST_DATA']
        raw_post.force_encoding(Encoding::BINARY) if raw_post.respond_to?(:force_encoding)
        StringIO.new(raw_post)
      else
        body_stream
      end
    end

    def remote_addr
      @env['REMOTE_ADDR']
    end

<<<<<<< HEAD
    # The request \body as an IO input stream.
    def body
=======
    def referrer
      @env['HTTP_REFERER']
    end
    alias referer referrer


    def query_parameters
      @query_parameters ||= self.class.parse_query_parameters(query_string)
>>>>>>> 8cb14ee1
    end

    def request_parameters
      @request_parameters ||= parse_formatted_request_parameters
    end


    #--
    # Must be implemented in the concrete request
    #++

    def body_stream #:nodoc:
    end

    def cookies #:nodoc:
    end

    def session #:nodoc:
    end

    def session=(session) #:nodoc:
      @session = session
    end

    def reset_session #:nodoc:
    end

    protected
      # The raw content type string. Use when you need parameters such as
      # charset or boundary which aren't included in the content_type MIME type.
      # Overridden by the X-POST_DATA_FORMAT header for backward compatibility.
      def content_type_with_parameters
        content_type_from_legacy_post_data_format_header ||
          env['CONTENT_TYPE'].to_s
      end

      # The raw content type string with its parameters stripped off.
      def content_type_without_parameters
        self.class.extract_content_type_without_parameters(content_type_with_parameters)
      end
      memoize :content_type_without_parameters

    private
      def content_type_from_legacy_post_data_format_header
        if x_post_format = @env['HTTP_X_POST_DATA_FORMAT']
          case x_post_format.to_s.downcase
            when 'yaml';  'application/x-yaml'
            when 'xml';   'application/xml'
          end
        end
      end

      def parse_formatted_request_parameters
        return {} if content_length.zero?

        content_type, boundary = self.class.extract_multipart_boundary(content_type_with_parameters)

        # Don't parse params for unknown requests.
        return {} if content_type.blank?

        mime_type = Mime::Type.lookup(content_type)
        strategy = ActionController::Base.param_parsers[mime_type]

        # Only multipart form parsing expects a stream.
        body = (strategy && strategy != :multipart_form) ? raw_post : self.body

        case strategy
          when Proc
            strategy.call(body)
          when :url_encoded_form
            self.class.clean_up_ajax_request_body! body
            self.class.parse_query_parameters(body)
          when :multipart_form
            self.class.parse_multipart_form_parameters(body, boundary, content_length, env)
          when :xml_simple, :xml_node
            body.blank? ? {} : Hash.from_xml(body).with_indifferent_access
          when :yaml
            YAML.load(body)
          when :json
            if body.blank?
              {}
            else
              data = ActiveSupport::JSON.decode(body)
              data = {:_json => data} unless data.is_a?(Hash)
              data.with_indifferent_access
            end
          else
            {}
        end
      rescue Exception => e # YAML, XML or Ruby code block errors
        raise
        { "body" => body,
          "content_type" => content_type_with_parameters,
          "content_length" => content_length,
          "exception" => "#{e.message} (#{e.class})",
          "backtrace" => e.backtrace }
      end

      def named_host?(host)
        !(host.nil? || /\d{1,3}\.\d{1,3}\.\d{1,3}\.\d{1,3}$/.match(host))
      end

    class << self
      def parse_query_parameters(query_string)
        return {} if query_string.blank?

        pairs = query_string.split('&').collect do |chunk|
          next if chunk.empty?
          key, value = chunk.split('=', 2)
          next if key.empty?
          value = value.nil? ? nil : CGI.unescape(value)
          [ CGI.unescape(key), value ]
        end.compact

        UrlEncodedPairParser.new(pairs).result
      end

      def parse_request_parameters(params)
        parser = UrlEncodedPairParser.new

        params = params.dup
        until params.empty?
          for key, value in params
            if key.blank?
              params.delete key
            elsif !key.include?('[')
              # much faster to test for the most common case first (GET)
              # and avoid the call to build_deep_hash
              parser.result[key] = get_typed_value(value[0])
              params.delete key
            elsif value.is_a?(Array)
              parser.parse(key, get_typed_value(value.shift))
              params.delete key if value.empty?
            else
              raise TypeError, "Expected array, found #{value.inspect}"
            end
          end
        end

        parser.result
      end

      def parse_multipart_form_parameters(body, boundary, body_size, env)
        parse_request_parameters(read_multipart(body, boundary, body_size, env))
      end

      def extract_multipart_boundary(content_type_with_parameters)
        if content_type_with_parameters =~ MULTIPART_BOUNDARY
          ['multipart/form-data', $1.dup]
        else
          extract_content_type_without_parameters(content_type_with_parameters)
        end
      end

      def extract_content_type_without_parameters(content_type_with_parameters)
        $1.strip.downcase if content_type_with_parameters =~ /^([^,\;]*)/
      end

      def clean_up_ajax_request_body!(body)
        body.chop! if body[-1] == 0
        body.gsub!(/&_=$/, '')
      end


      private
        def get_typed_value(value)
          case value
            when String
              value
            when NilClass
              ''
            when Array
              value.map { |v| get_typed_value(v) }
            else
              if value.respond_to? :original_filename
                # Uploaded file
                if value.original_filename
                  value
                # Multipart param
                else
                  result = value.read
                  value.rewind
                  result
                end
              # Unknown value, neither string nor multipart.
              else
                raise "Unknown form value: #{value.inspect}"
              end
          end
        end

        MULTIPART_BOUNDARY = %r|\Amultipart/form-data.*boundary=\"?([^\";,]+)\"?|n

        EOL = "\015\012"

        def read_multipart(body, boundary, body_size, env)
          params = Hash.new([])
          boundary = "--" + boundary
          quoted_boundary = Regexp.quote(boundary)
          buf = ""
          bufsize = 10 * 1024
          boundary_end=""

          # start multipart/form-data
          body.binmode if defined? body.binmode
          case body
          when File
            body.set_encoding(Encoding::BINARY) if body.respond_to?(:set_encoding)
          when StringIO
            body.string.force_encoding(Encoding::BINARY) if body.string.respond_to?(:force_encoding)
          end
          boundary_size = boundary.size + EOL.size
          body_size -= boundary_size
          status = body.read(boundary_size)
          if nil == status
            raise EOFError, "no content body"
          elsif boundary + EOL != status
            raise EOFError, "bad content body"
          end

          loop do
            head = nil
            content =
              if 10240 < body_size
                UploadedTempfile.new("CGI")
              else
                UploadedStringIO.new
              end
            content.binmode if defined? content.binmode

            until head and /#{quoted_boundary}(?:#{EOL}|--)/n.match(buf)

              if (not head) and /#{EOL}#{EOL}/n.match(buf)
                buf = buf.sub(/\A((?:.|\n)*?#{EOL})#{EOL}/n) do
                  head = $1.dup
                  ""
                end
                next
              end

              if head and ( (EOL + boundary + EOL).size < buf.size )
                content.print buf[0 ... (buf.size - (EOL + boundary + EOL).size)]
                buf[0 ... (buf.size - (EOL + boundary + EOL).size)] = ""
              end

              c = if bufsize < body_size
                    body.read(bufsize)
                  else
                    body.read(body_size)
                  end
              if c.nil? || c.empty?
                raise EOFError, "bad content body"
              end
              buf.concat(c)
              body_size -= c.size
            end

            buf = buf.sub(/\A((?:.|\n)*?)(?:[\r\n]{1,2})?#{quoted_boundary}([\r\n]{1,2}|--)/n) do
              content.print $1
              if "--" == $2
                body_size = -1
              end
              boundary_end = $2.dup
              ""
            end

            content.rewind

            head =~ /Content-Disposition:.* filename=(?:"((?:\\.|[^\"])*)"|([^;]*))/ni
            if filename = $1 || $2
              if /Mac/ni.match(env['HTTP_USER_AGENT']) and
                  /Mozilla/ni.match(env['HTTP_USER_AGENT']) and
                  (not /MSIE/ni.match(env['HTTP_USER_AGENT']))
                filename = CGI.unescape(filename)
              end
              content.original_path = filename.dup
            end

            head =~ /Content-Type: ([^\r]*)/ni
            content.content_type = $1.dup if $1

            head =~ /Content-Disposition:.* name="?([^\";]*)"?/ni
            name = $1.dup if $1

            if params.has_key?(name)
              params[name].push(content)
            else
              params[name] = [content]
            end
            break if body_size == -1
          end
          raise EOFError, "bad boundary end of body part" unless boundary_end=~/--/

          begin
            body.rewind if body.respond_to?(:rewind)
          rescue Errno::ESPIPE
            # Handles exceptions raised by input streams that cannot be rewound
            # such as when using plain CGI under Apache
          end

          params
        end
    end
  end

  class UrlEncodedPairParser < StringScanner #:nodoc:
    attr_reader :top, :parent, :result

    def initialize(pairs = [])
      super('')
      @result = {}
      pairs.each { |key, value| parse(key, value) }
    end

    KEY_REGEXP = %r{([^\[\]=&]+)}
    BRACKETED_KEY_REGEXP = %r{\[([^\[\]=&]+)\]}

    # Parse the query string
    def parse(key, value)
      self.string = key
      @top, @parent = result, nil

      # First scan the bare key
      key = scan(KEY_REGEXP) or return
      key = post_key_check(key)

      # Then scan as many nestings as present
      until eos?
        r = scan(BRACKETED_KEY_REGEXP) or return
        key = self[1]
        key = post_key_check(key)
      end

      bind(key, value)
    end

    private
      # After we see a key, we must look ahead to determine our next action. Cases:
      #
      #   [] follows the key. Then the value must be an array.
      #   = follows the key. (A value comes next)
      #   & or the end of string follows the key. Then the key is a flag.
      #   otherwise, a hash follows the key.
      def post_key_check(key)
        if scan(/\[\]/) # a[b][] indicates that b is an array
          container(key, Array)
          nil
        elsif check(/\[[^\]]/) # a[b] indicates that a is a hash
          container(key, Hash)
          nil
        else # End of key? We do nothing.
          key
        end
      end

      # Add a container to the stack.
      def container(key, klass)
        type_conflict! klass, top[key] if top.is_a?(Hash) && top.key?(key) && ! top[key].is_a?(klass)
        value = bind(key, klass.new)
        type_conflict! klass, value unless value.is_a?(klass)
        push(value)
      end

      # Push a value onto the 'stack', which is actually only the top 2 items.
      def push(value)
        @parent, @top = @top, value
      end

      # Bind a key (which may be nil for items in an array) to the provided value.
      def bind(key, value)
        if top.is_a? Array
          if key
            if top[-1].is_a?(Hash) && ! top[-1].key?(key)
              top[-1][key] = value
            else
              top << {key => value}.with_indifferent_access
              push top.last
              value = top[key]
            end
          else
            top << value
          end
        elsif top.is_a? Hash
          key = CGI.unescape(key)
          parent << (@top = {}) if top.key?(key) && parent.is_a?(Array)
          top[key] ||= value
          return top[key]
        else
          raise ArgumentError, "Don't know what to do: top is #{top.inspect}"
        end

        return value
      end

      def type_conflict!(klass, value)
        raise TypeError, "Conflicting types for parameter containers. Expected an instance of #{klass} but found an instance of #{value.class}. This can be caused by colliding Array and Hash parameters like qs[]=value&qs[key]=value. (The parameters received were #{value.inspect}.)"
      end
  end

  module UploadedFile
    def self.included(base)
      base.class_eval do
        attr_accessor :original_path, :content_type
        alias_method :local_path, :path
      end
    end

    # Take the basename of the upload's original filename.
    # This handles the full Windows paths given by Internet Explorer
    # (and perhaps other broken user agents) without affecting
    # those which give the lone filename.
    # The Windows regexp is adapted from Perl's File::Basename.
    def original_filename
      unless defined? @original_filename
        @original_filename =
          unless original_path.blank?
            if original_path =~ /^(?:.*[:\\\/])?(.*)/m
              $1
            else
              File.basename original_path
            end
          end
      end
      @original_filename
    end
  end

  class UploadedStringIO < StringIO
    include UploadedFile
  end

  class UploadedTempfile < Tempfile
    include UploadedFile
  end
end<|MERGE_RESOLUTION|>--- conflicted
+++ resolved
@@ -15,17 +15,11 @@
         "You can now set it with config.action_controller.relative_url_root=", caller)
     end
 
-<<<<<<< HEAD
-    # The hash of CGI-like environment variables for this request, such as
-    #
-    #   { 'SERVER_PROTOCOL' => 'HTTP/1.1', 'HTTP_ACCEPT_LANGUAGE' => 'en-us', ... }
-=======
     HTTP_METHODS = %w(get head put post delete options)
     HTTP_METHOD_LOOKUP = HTTP_METHODS.inject({}) { |h, m| h[m] = h[m.upcase] = m.to_sym; h }
 
     # The hash of environment variables for this request,
     # such as { 'RAILS_ENV' => 'production' }.
->>>>>>> 8cb14ee1
     attr_reader :env
 
     # The true HTTP request \method as a lowercase symbol, such as <tt>:get</tt>.
@@ -260,9 +254,7 @@
       @env['HTTPS'] == 'on' || @env['HTTP_X_FORWARDED_PROTO'] == 'https'
     end
 
-<<<<<<< HEAD
     # Returns the \host for this request, such as "example.com".
-=======
     def raw_host_with_port
       if forwarded = env["HTTP_X_FORWARDED_HOST"]
         forwarded.split(/,\s?/).last
@@ -272,7 +264,6 @@
     end
 
     # Returns the host for this request, such as example.com.
->>>>>>> 8cb14ee1
     def host
       raw_host_with_port.sub(/:\d+$/, '')
     end
@@ -424,10 +415,6 @@
       @env['REMOTE_ADDR']
     end
 
-<<<<<<< HEAD
-    # The request \body as an IO input stream.
-    def body
-=======
     def referrer
       @env['HTTP_REFERER']
     end
@@ -436,7 +423,6 @@
 
     def query_parameters
       @query_parameters ||= self.class.parse_query_parameters(query_string)
->>>>>>> 8cb14ee1
     end
 
     def request_parameters
