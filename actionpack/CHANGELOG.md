## Rails 3.2.3 (unreleased) ##

*   Remove the leading \n added by textarea on assert_select. *Santiago Pastorino*

<<<<<<< HEAD
=======
*   Fix #5632, render :inline set the proper rendered format. *Santiago Pastorino*

*   Fix textarea rendering when using plugins like HAML. Such plugins encode the first newline character in the content. This issue was introduced in https://github.com/rails/rails/pull/5191 *James Coleman*

>>>>>>> 45d6cd94
*   Add `config.action_view.embed_authenticity_token_in_remote_forms` (defaults to true) which allows to set if authenticity token will be included by default in remote forms. If you change it to false, you can still force authenticity token by passing `:authenticity_token => true` in form options *Piotr Sarnacki*

*   Do not include the authenticity token in forms where remote: true as ajax forms use the meta-tag value *DHH*

*   Turn off verbose mode of rack-cache, we still have X-Rack-Cache to
    check that info. Closes #5245. *Santiago Pastorino*

*   Fix #5238, rendered_format is not set when template is not rendered. *Piotr Sarnacki*

*   Upgrade rack-cache to 1.2. *José Valim*

*   ActionController::SessionManagement is deprecated. *Santiago Pastorino*

*   Since the router holds references to many parts of the system like engines, controllers and the application itself, inspecting the route set can actually be really slow, therefore we default alias inspect to to_s. *José Valim*

*   Add a new line after the textarea opening tag. Closes #393 *Rafael Mendonça França*

*   Always pass a respond block from to responder. We should let the responder to decide what to do with the given overridden response block, and not short circuit it. *sikachu*

*   Fixes layout rendering regression from 3.2.2. *José Valim*


## Rails 3.2.2 (March 1, 2012) ##

*   Format lookup for partials is derived from the format in which the template is being rendered. Closes #5025 part 2 *Santiago Pastorino*

*   Use the right format when a partial is missing. Closes #5025. *Santiago Pastorino*

*   Default responder will now always use your overridden block in `respond_with` to render your response. *Prem Sichanugrist*

*   check_box helper with :disabled => true will generate a disabled hidden field to conform with the HTML convention where disabled fields are not submitted with the form.
    This is a behavior change, previously the hidden tag had a value of the disabled checkbox.
    *Tadas Tamosauskas*


## Rails 3.2.1 (January 26, 2012) ##

*   Documentation improvements.

*   Allow `form.select` to accept ranges (regression). *Jeremy Walker*

*   `datetime_select` works with -/+ infinity dates. *Joe Van Dyk*


## Rails 3.2.0 (January 20, 2012) ##

*   Setting config.assets.logger to false turn off Sprockets logger *Guillermo Iguaran*

*   Add `config.action_dispatch.default_charset` to configure default charset for ActionDispatch::Response. *Carlos Antonio da Silva*

*   Deprecate setting default charset at controller level, use the new `config.action_dispatch.default_charset` instead. *Carlos Antonio da Silva*

*   Deprecate ActionController::UnknownAction in favour of AbstractController::ActionNotFound. *Carlos Antonio da Silva*

*   Deprecate ActionController::DoubleRenderError in favour of AbstractController::DoubleRenderError. *Carlos Antonio da Silva*

*   Deprecate method_missing handling for not found actions, use action_missing instead. *Carlos Antonio da Silva*

*   Deprecate ActionController#rescue_action, ActionController#initialize_template_class, and ActionController#assign_shortcuts.
    These methods were not being used internally anymore and are going to be removed in Rails 4. *Carlos Antonio da Silva*

*   Add config.assets.logger to configure Sprockets logger *Rafael França*

*   Use a BodyProxy instead of including a Module that responds to
    close. Closes #4441 if Active Record is disabled assets are delivered
    correctly *Santiago Pastorino*

*   Rails initialization with initialize_on_precompile = false should set assets_dir *Santiago Pastorino*

*   Add font_path helper method *Santiago Pastorino*

*   Depends on rack ~> 1.4.0 *Santiago Pastorino*

*   Add :gzip option to `caches_page`. The default option can be configured globally using `page_cache_compression` *Andrey Sitnik*

*   The ShowExceptions middleware now accepts a exceptions application that is responsible to render an exception when the application fails. The application is invoked with a copy of the exception in `env["action_dispatch.exception"]` and with the PATH_INFO rewritten to the status code. *José Valim*

*   Add `button_tag` support to ActionView::Helpers::FormBuilder.

    This support mimics the default behavior of `submit_tag`.

    Example:

        <%= form_for @post do |f| %>
          <%= f.button %>
        <% end %>

*   Date helpers accept a new option, `:use_two_digit_numbers = true`, that renders select boxes for months and days with a leading zero without changing the respective values.
    For example, this is useful for displaying ISO8601-style dates such as '2011-08-01'. *Lennart Fridén and Kim Persson*

*   Make ActiveSupport::Benchmarkable a default module for ActionController::Base, so the #benchmark method is once again available in the controller context like it used to be *DHH*

*   Deprecated implied layout lookup in controllers whose parent had a explicit layout set:

        class ApplicationController
          layout "application"
        end

        class PostsController < ApplicationController
        end

    In the example above, Posts controller will no longer automatically look up for a posts layout.

    If you need this functionality you could either remove `layout "application"` from ApplicationController or explicitly set it to nil in PostsController. *José Valim*

*   Rails will now use your default layout (such as "layouts/application") when you specify a layout with `:only` and `:except` condition, and those conditions fail. *Prem Sichanugrist*

    For example, consider this snippet:

        class CarsController
          layout 'single_car', :only => :show
        end

    Rails will use 'layouts/single_car' when a request comes in `:show` action, and use 'layouts/application' (or 'layouts/cars', if exists) when a request comes in for any other actions.

*   form_for with +:as+ option uses "#{action}_#{as}" as css class and id:

    Before:

        form_for(@user, :as => 'client') # => "<form class="client_new">..."

    Now:

        form_for(@user, :as => 'client') # => "<form class="new_client">..."

    *Vasiliy Ermolovich*

*   Allow rescue responses to be configured through a railtie as in `config.action_dispatch.rescue_responses`. Please look at ActiveRecord::Railtie for an example *José Valim*

*   Allow fresh_when/stale? to take a record instead of an options hash *DHH*

*   Assets should use the request protocol by default or default to relative if no request is available *Jonathan del Strother*

*   Log "Filter chain halted as CALLBACKNAME rendered or redirected" every time a before callback halts *José Valim*

*   You can provide a namespace for your form to ensure uniqueness of id attributes on form elements.
    The namespace attribute will be prefixed with underscore on the generate HTML id. *Vasiliy Ermolovich*

    Example:

        <%= form_for(@offer, :namespace => 'namespace') do |f| %>
          <%= f.label :version, 'Version' %>:
          <%= f.text_field :version %>
        <% end %>

*   Refactor ActionDispatch::ShowExceptions. The controller is responsible for choosing to show exceptions when `consider_all_requests_local` is false.

    It's possible to override `show_detailed_exceptions?` in controllers to specify which requests should provide debugging information on errors. The default value is now false, meaning local requests in production will no longer show the detailed exceptions page unless `show_detailed_exceptions?` is overridden and set to `request.local?`.

*   Responders now return 204 No Content for API requests without a response body (as in the new scaffold) *José Valim*

*   Added ActionDispatch::RequestId middleware that'll make a unique X-Request-Id header available to the response and enables the ActionDispatch::Request#uuid method. This makes it easy to trace requests from end-to-end in the stack and to identify individual requests in mixed logs like Syslog *DHH*

*   Limit the number of options for select_year to 1000.

    Pass the :max_years_allowed option to set your own limit.

    *Libo Cannici*

*   Passing formats or handlers to render :template and friends is deprecated. For example: *Nick Sutterer & José Valim*

        render :template => "foo.html.erb"

    Instead, you can provide :handlers and :formats directly as option:
             render :template => "foo", :formats => [:html, :js], :handlers => :erb

*   Changed log level of warning for missing CSRF token from :debug to :warn. *Mike Dillon*

*   content_tag_for and div_for can now take the collection of records. It will also yield the record as the first argument if you set a receiving argument in your block *Prem Sichanugrist*

    So instead of having to do this:

        @items.each do |item|
          content_tag_for(:li, item) do
             Title: <%= item.title %>
          end
        end

    You can now do this:

        content_tag_for(:li, @items) do |item|
          Title: <%= item.title %>
        end

*   send_file now guess the mime type *Esad Hajdarevic*

*   Mime type entries for PDF, ZIP and other formats were added *Esad Hajdarevic*

*   Generate hidden input before select with :multiple option set to true.
    This is useful when you rely on the fact that when no options is set,
    the state of select will be sent to rails application. Without hidden field
    nothing is sent according to HTML spec *Bogdan Gusiev*

*   Refactor ActionController::TestCase cookies *Andrew White*

    Assigning cookies for test cases should now use cookies[], e.g:

        cookies[:email] = 'user@example.com'
        get :index
        assert_equal 'user@example.com', cookies[:email]

    To clear the cookies, use clear, e.g:

        cookies.clear
        get :index
        assert_nil cookies[:email]

    We now no longer write out HTTP_COOKIE and the cookie jar is
    persistent between requests so if you need to manipulate the environment
    for your test you need to do it before the cookie jar is created.

*   ActionController::ParamsWrapper on ActiveRecord models now only wrap
    attr_accessible attributes if they were set, if not, only the attributes
    returned by the class method attribute_names will be wrapped. This fixes
    the wrapping of nested attributes by adding them to attr_accessible.

## Rails 3.1.4 (unreleased) ##

*   Allow to use asset_path on named_routes aliasing RailsHelper's
    asset_path to path_to_asset *Adrian Pike*

*   Assets should use the request protocol by default or default to
    relative if no request is available *Jonathan del Strother*

## Rails 3.1.3 (unreleased) ##

*   Fix using `tranlate` helper with a html translation which uses the `:count` option for
    pluralization.

    *Jon Leighton*

## Rails 3.1.2 (unreleased) ##

*   Fix XSS security vulnerability in the `translate` helper method. When using interpolation
    in combination with HTML-safe translations, the interpolated input would not get HTML
    escaped. *GH 3664*

    Before:

        translate('foo_html', :something => '<script>') # => "...<script>..."

    After:

        translate('foo_html', :something => '<script>') # => "...&lt;script&gt;..."

    *Sergey Nartimov*

*   Upgrade sprockets dependency to ~> 2.1.0

*   Ensure that the format isn't applied twice to the cache key, else it becomes impossible
    to target with expire_action.

    *Christopher Meiklejohn*

*   Swallow error when can't unmarshall object from session.

    *Bruno Zanchet*

*   Implement a workaround for a bug in ruby-1.9.3p0 where an error would be raised
    while attempting to convert a template from one encoding to another.

    Please see http://redmine.ruby-lang.org/issues/5564 for details of the bug.

    The workaround is to load all conversions into memory ahead of time, and will
    only happen if the ruby version is *exactly* 1.9.3p0. The hope is obviously that
    the underlying problem will be resolved in the next patchlevel release of
    1.9.3.

    *Jon Leighton*

*   Ensure users upgrading from 3.0.x to 3.1.x will properly upgrade their flash object in session (issues #3298 and #2509)

## Rails 3.1.1 (unreleased) ##

*   javascript_path and stylesheet_path now refer to /assets if asset pipelining
    is on. [Santiago Pastorino]
*   button_to support form option. Now you're able to pass for example
    'data-type' => 'json'. [ihower]
*   image_path and image_tag should use /assets if asset pipelining is turned
    on. Closes #3126 [Santiago Pastorino and christos]
*   Avoid use of existing precompiled assets during rake assets:precompile run.
    Closes #3119 [Guillermo Iguaran]
*   Copy assets to nondigested filenames too *Santiago Pastorino*

*   Give precedence to `config.digest = false` over the existence of
    manifest.yml asset digests [christos]
*   escape options for the stylesheet_link_tag method *Alexey Vakhov*

*   Re-launch assets:precompile task using (Rake.)ruby instead of Kernel.exec so
    it works on Windows [cablegram]
*   env var passed to process shouldn't be modified in process method. [Santiago
    Pastorino]
*   `rake assets:precompile` loads the application but does not initialize
    it.
    To the app developer, this means configuration add in
    config/initializers/* will not be executed.
    Plugins developers need to special case their initializers that are
    meant to be run in the assets group by adding :group => :assets. *José Valim*

*   Sprockets uses config.assets.prefix for asset_path *asee*

*   FileStore key_file_path properly limit filenames to 255 characters. *phuibonhoa*

*   Fix Hash#to_query edge case with html_safe strings. *brainopia*

*   Allow asset tag helper methods to accept :digest => false option in order to completely avoid the digest generation.
    Useful for linking assets from static html files or from emails when the user    could probably look at an older html email with an older asset. [Santiago Pastorino]
*   Don't mount Sprockets server at config.assets.prefix if config.assets.compile is false. *Mark J. Titorenko*

*   Set relative url root in assets when controller isn't available for Sprockets (eg. Sass files using asset_path). Fixes #2435 *Guillermo Iguaran*

*   Fix basic auth credential generation to not make newlines. GH #2882

*   Fixed the behavior of asset pipeline when config.assets.digest and config.assets.compile are false and requested asset isn't precompiled.
    Before the requested asset were compiled anyway ignoring that the config.assets.compile flag is false. *Guillermo Iguaran*

*   CookieJar is now Enumerable. Fixes #2795

*   Fixed AssetNotPrecompiled error raised when rake assets:precompile is compiling certain .erb files. See GH #2763 #2765 #2805 *Guillermo Iguaran*

*   Manifest is correctly placed in assets path when default assets prefix is changed. Fixes #2776 *Guillermo Iguaran*

*   Fixed stylesheet_link_tag and javascript_include_tag to respect additional options passed by the users when debug is on. *Guillermo Iguaran*


## Rails 3.1.0 (August 30, 2011) ##

*   Param values are `paramified` in controller tests. *David Chelimsky*

*   x_sendfile_header now defaults to nil and config/environments/production.rb doesn't set a particular value for it. This allows servers to set it through X-Sendfile-Type. *Santiago Pastorino*

*   The submit form helper does not generate an id "object_name_id" anymore. *fbrusatti*

*   Make sure respond_with with :js tries to render a template in all cases *José Valim*

*   json_escape will now return a SafeBuffer string if it receives SafeBuffer string *tenderlove*

*   Make sure escape_js returns SafeBuffer string if it receives SafeBuffer string *Prem Sichanugrist*

*   Fix escape_js to work correctly with the new SafeBuffer restriction *Paul Gallagher*

*   Brought back alternative convention for namespaced models in i18n *thoefer*

    Now the key can be either "namespace.model" or "namespace/model" until further deprecation.

*   It is prohibited to perform a in-place SafeBuffer mutation *tenderlove*

    The old behavior of SafeBuffer allowed you to mutate string in place via
    method like `sub!`. These methods can add unsafe strings to a safe buffer,
    and the safe buffer will continue to be marked as safe.

    An example problem would be something like this:

        <%= link_to('hello world', @user).sub!(/hello/, params[:xss])  %>

    In the above example, an untrusted string (`params[:xss]`) is added to the
    safe buffer returned by `link_to`, and the untrusted content is successfully
    sent to the client without being escaped.  To prevent this from happening
    `sub!` and other similar methods will now raise an exception when they are called on a safe buffer.

    In addition to the in-place versions, some of the versions of these methods which return a copy of the string will incorrectly mark strings as safe. For example:

         <%= link_to('hello world', @user).sub(/hello/, params[:xss]) %>

    The new versions will now ensure that *all* strings returned by these methods on safe buffers are marked unsafe.

    You can read more about this change in http://groups.google.com/group/rubyonrails-security/browse_thread/thread/2e516e7acc96c4fb

*   Warn if we cannot verify CSRF token authenticity *José Valim*

*   Allow AM/PM format in datetime selectors *Aditya Sanghi*

*   Only show dump of regular env methods on exception screen (not all the rack crap) *DHH*

*   auto_link has been removed with no replacement.  If you still use auto_link
    please install the rails_autolink gem:
        http://github.com/tenderlove/rails_autolink

    *tenderlove*

*   Added streaming support, you can enable it with: *José Valim*

        class PostsController < ActionController::Base
          stream :only => :index
        end

    Please read the docs at `ActionController::Streaming` for more information.

*   Added `ActionDispatch::Request.ignore_accept_header` to ignore accept headers and only consider the format given as parameter *José Valim*

*   Created `ActionView::Renderer` and specified an API for `ActionView::Context`, check those objects for more information *José Valim*

*   Added `ActionController::ParamsWrapper` to wrap parameters into a nested hash, and will be turned on for JSON request in new applications by default *Prem Sichanugrist*

    This can be customized by setting `ActionController::Base.wrap_parameters` in `config/initializer/wrap_parameters.rb`

*   RJS has been extracted out to a gem. *fxn*

*   Implicit actions named not_implemented can be rendered. *Santiago Pastorino*

*   Wildcard route will always match the optional format segment by default. *Prem Sichanugrist*

    For example if you have this route:

        match '*pages' => 'pages#show'

    by requesting '/foo/bar.json', your `params[:pages]` will be equals to "foo/bar" with the request format of JSON. If you want the old 3.0.x behavior back, you could supply `:format => false` like this:

        match '*pages' => 'pages#show', :format => false

*   Added Base.http_basic_authenticate_with to do simple http basic authentication with a single class method call *DHH*

        class PostsController < ApplicationController
          USER_NAME, PASSWORD = "dhh", "secret"

          before_filter :authenticate, :except => [ :index ]

          def index
            render :text => "Everyone can see me!"
          end

          def edit
            render :text => "I'm only accessible if you know the password"
          end

          private
            def authenticate
              authenticate_or_request_with_http_basic do |user_name, password|
                user_name == USER_NAME && password == PASSWORD
              end
            end
        end

    ..can now be written as

        class PostsController < ApplicationController
          http_basic_authenticate_with :name => "dhh", :password => "secret", :except => :index

          def index
            render :text => "Everyone can see me!"
          end

          def edit
            render :text => "I'm only accessible if you know the password"
          end
        end

*   Allow you to add `force_ssl` into controller to force browser to transfer data via HTTPS protocol on that particular controller. You can also specify `:only` or `:except` to specific it to particular action. *DHH and Prem Sichanugrist*

*   Allow FormHelper#form_for to specify the :method as a direct option instead of through the :html hash *DHH*

        form_for(@post, remote: true, method: :delete) instead of form_for(@post, remote: true, html: { method: :delete })

*   Make JavaScriptHelper#j() an alias for JavaScriptHelper#escape_javascript() -- note this then supersedes the Object#j() method that the JSON gem adds within templates using the JavaScriptHelper *DHH*

*   Sensitive query string parameters (specified in config.filter_parameters) will now be filtered out from the request paths in the log file. *Prem Sichanugrist, fxn*

*   URL parameters which return false for to_param now appear in the query string (previously they were removed) *Andrew White*

*   URL parameters which return nil for to_param are now removed from the query string *Andrew White*

*   ActionDispatch::MiddlewareStack now uses composition over inheritance. It is
    no longer an array which means there may be methods missing that were not    tested.
*   Add an :authenticity_token option to form_tag for custom handling or to omit the token (pass :authenticity_token => false).  *Jakub Kuźma, Igor Wiedler*

*   HTML5 button_tag helper. *Rizwan Reza*

*   Template lookup now searches further up in the inheritance chain. *Artemave*

*   Brought back config.action_view.cache_template_loading, which allows to decide whether templates should be cached or not. *Piotr Sarnacki*

*   url_for and named url helpers now accept :subdomain and :domain as options, *Josh Kalderimis*

*   The redirect route method now also accepts a hash of options which will only change the parts of the url in question, or an object which responds to call, allowing for redirects to be reused (check the documentation for examples). *Josh Kalderimis*

*   Added config.action_controller.include_all_helpers. By default 'helper :all' is done in ActionController::Base, which includes all the helpers by default. Setting include_all_helpers to false will result in including only application_helper and helper corresponding to controller (like foo_helper for foo_controller). *Piotr Sarnacki*

*   Added a convenience idiom to generate HTML5 data-* attributes in tag helpers from a :data hash of options:

        tag("div", :data => {:name => 'Stephen', :city_state => %w(Chicago IL)})
        # => <div data-name="Stephen" data-city-state="[&quot;Chicago&quot;,&quot;IL&quot;]" />

    Keys are dasherized. Values are JSON-encoded, except for strings and symbols. *Stephen Celis*

*   Deprecate old template handler API. The new API simply requires a template handler to respond to call. *José Valim*

*   :rhtml and :rxml were finally removed as template handlers. *José Valim*

*   Moved etag responsibility from ActionDispatch::Response to the middleware stack. *José Valim*

*   Rely on Rack::Session stores API for more compatibility across the Ruby world. This is backwards incompatible since Rack::Session expects #get_session to accept 4 arguments and requires #destroy_session instead of simply #destroy. *José Valim*

*   file_field automatically adds :multipart => true to the enclosing form. *Santiago Pastorino*

*   Renames csrf_meta_tag -> csrf_meta_tags, and aliases csrf_meta_tag for backwards compatibility. *fxn*

*   Add Rack::Cache to the default stack. Create a Rails store that delegates to the Rails cache, so by default, whatever caching layer you are using will be used for HTTP caching. Note that Rack::Cache will be used if you use #expires_in, #fresh_when or #stale with :public => true. Otherwise, the caching rules will apply to the browser only. *Yehuda Katz, Carl Lerche*


## Rails 3.0.7 (April 18, 2011) ##

*   No changes.


*   Rails 3.0.6 (April 5, 2011)

*   Fixed XSS vulnerability in `auto_link`.  `auto_link` no longer marks input as
    html safe.  Please make sure that calls to auto_link() are wrapped in a
    sanitize(), or a raw() depending on the type of input passed to auto_link().
    For example:

        <%= sanitize(auto_link(some_user_input)) %>

    Thanks to Torben Schulz for reporting this.  The fix can be found here:
    61ee3449674c591747db95f9b3472c5c3bd9e84d

*   Fixes the output of `rake routes` to be correctly match to the behavior of the application, as the regular expression used to match the path is greedy and won't capture the format part by default *Prem Sichanugrist*

*   Fixes an issue with number_to_human when converting values which are less than 1 but greater than -1 *Josh Kalderimis*

*   Sensitive query string parameters (specified in config.filter_parameters) will now be filtered out from the request paths in the log file. *Prem Sichanugrist, fxn*

*   URL parameters which return nil for to_param are now removed from the query string *Andrew White*

*   Don't allow i18n to change the minor version, version now set to ~> 0.5.0 *Santiago Pastorino*

*   Make TranslationHelper#translate use the :rescue_format option in I18n 0.5.0 *Sven Fuchs*

*   Fix regression: javascript_include_tag shouldn't raise if you register an expansion key with nil or [] value *Santiago Pastorino*

*   Fix Action caching bug where an action that has a non-cacheable response always renders a nil response body. It now correctly renders the response body. *Cheah Chu Yeow*


## Rails 3.0.5 (February 26, 2011) ##

*   No changes.


## Rails 3.0.4 (February 8, 2011) ##

*   No changes.


## Rails 3.0.3 (November 16, 2010) ##

*   When ActiveRecord::Base objects are sent to predicate methods, the id of the object should be sent to ARel, not the ActiveRecord::Base object.

*   :constraints routing should only do sanity checks against regular expressions.  String arguments are OK.


## Rails 3.0.2 (November 15, 2010) ##

*   The helper number_to_currency accepts a new :negative_format option to be able to configure how to render negative amounts. *Don Wilson*


## Rails 3.0.1 (October 15, 2010) ##

*   No Changes, just a version bump.


## Rails 3.0.0 (August 29, 2010) ##

*   password_field renders with nil value by default making the use of passwords secure by default, if you want to render you should do for instance f.password_field(:password, :value => @user.password) *Santiago Pastorino*

*   Symbols and strings in routes should yield the same behavior. Note this may break existing apps that were using symbols with the new routes API. *José Valim*

*   Add clear_helpers as a way to clean up all helpers added to this controller, maintaining just the helper with the same name as the controller. *José Valim*

*   Support routing constraints in functional tests. *Andrew White*

*   Add a header that tells Internet Explorer (all versions) to use the best available standards support. *Yehuda Katz*

*   Allow stylesheet/javascript extensions to be changed through railties. *Josh Kalderimis*

*   link_to, button_to, and tag/tag_options now rely on html_escape instead of escape_once. *fxn*

*   url_for returns always unescaped strings, and the :escape option is gone. *fxn*

*   Added accept-charset parameter and _snowman hidden field to force the contents
    of Rails POSTed forms to be in UTF-8 *Yehuda Katz*

*   Upgrade to Rack 1.2.1 *Jeremy Kemper*

*   Allow :path to be given to match/get/post/put/delete instead of :path_names in the new router *Carlos Antônio da Silva*

*   Added resources_path_names to the new router DSL *José Valim*

*   Allow options to be given to the namespace method in the new router *Carlos Antônio da Silva*

*   Deprecate :name_prefix in the new router DSL *José Valim*

*   Add shallow routes back to the new router *Diego Carrion, Andrew White*

        resources :posts do
          shallow do
            resources :comments
          end
        end

        You can now use comment_path for /comments/1 instead of post_comment_path for /posts/1/comments/1.

*   Add support for multi-subdomain session by setting cookie host in session cookie so you can share session between www.example.com, example.com and user.example.com. #4818 *Guillermo Álvarez*

*   Removed textilize, textilize_without_paragraph and markdown helpers. *Santiago Pastorino*

*   Remove middleware laziness *José Valim*

*   Make session stores rely on request.cookie_jar and change set_session semantics to return the cookie value instead of a boolean. *José Valim*

*   OAuth 2: HTTP Token Authorization support to complement Basic and Digest Authorization.  *Rick Olson*

*   Fixed inconsistencies in form builder and view helpers #4432 *Neeraj Singh*

*   Both :xml and :json renderers now forwards the given options to the model, allowing you to invoke them as render :xml => @projects, :include => :tasks *José Valim, Yehuda Katz*

*   Renamed the field error CSS class from fieldWithErrors to field_with_errors for consistency.  *Jeremy Kemper*

*   Add support for shorthand routes like /projects/status(.:format)  #4423 *Diego Carrion*

*   Changed translate helper so that it doesn’t mark every translation as safe HTML. Only keys with a "_html" suffix and keys named "html" are considered to be safe HTML. All other translations are left untouched. *Craig Davey*

*   New option :as added to form_for allows to change the object name. The old <% form_for :client, @post %> becomes <% form_for @post, :as => :client %> *spastorino*

*   Removed verify method in controllers. *JV*
    It's now available as a plugin at http://github.com/rails/verification

*   Removed input, form, error_messages_for and error_message_on from views. *JV*
    It's now available as a plugin at http://github.com/rails/dynamic_form

*   Routes can be scoped by controller module. *Jeremy Kemper*

        # /session => Auth::SessionsController
        scope :module => 'auth' do
          resource :session
        end

*   Added #favicon_link_tag, it uses #image_path so in particular the favicon gets an asset ID *fxn*

*   Fixed that default locale templates should be used if the current locale template is missing *DHH*

*   Added all the new HTML5 form types as individual form tag methods (search, url, number, etc) #3646 *Stephen Celis*

*   Changed the object used in routing constraints to be an instance of
    ActionDispatch::Request rather than Rack::Request *YK*

*   Changed ActionDispatch::Request#method to return a String, to be compatible
    with Rack::Request. Added ActionDispatch::Request#method_symbol to
    return a symbol form of the request method. *YK*

*   Changed ActionDispatch::Request#method to return the original
    method and #request_method to return the overridden method in the
    case of methodoverride being used (this means that #method returns
    "HEAD" and #request_method returns "GET" in HEAD requests). This
    is for compatibility with Rack::Request *YK*

*   #concat is now deprecated in favor of using <%= %> helpers *YK*

*   Block helpers now return Strings, so you can use <%= form_for @foo do |f| %>.
    <% form_for do |f| %> still works with deprecation notices *YK*

*   Add a new #mount method on the router that does not anchor the PATH_INFO
    at the end *YK & CL*

*   Create a new LookupContext object that is responsible for performantly
    finding a template for a given pattern *JV*

*   Removed relative_url_for in favor of respecting SCRIPT_NAME *YK & CL*

*   Changed file streaming to use Rack::Sendfile middleware *YK*

*   ActionDispatch::Request#content_type returns a String to be compatible with
    Rack::Request. Use #content_mime_type for the Mime::Type instance *YK*

*   Updated Prototype to 1.6.1 and Scriptaculous to 1.8.3 *ML*

*   Change the preferred way that URL helpers are included into a class*YK & CL*

        # for all helpers including named routes
        include Rails.application.router.url_helpers

        # for just url_for
        include Rails.application.router.url_for

*   Fixed that PrototypeHelper#update_page should return html_safe *DHH*

*   Fixed that much of DateHelper wouldn't return html_safe? strings *DHH*

*   Fixed that fragment caching should return a cache hit as html_safe (or it would all just get escaped) *DHH*

*   Added that ActionController::Base now does helper :all instead of relying on the default ApplicationController in Rails to do it *DHH*

*   Added ActionDispatch::Request#authorization to access the http authentication header regardless of its proxy hiding *DHH*

*   Added :alert, :notice, and :flash as options to ActionController::Base#redirect_to that'll automatically set the proper flash before the redirection [DHH]. Examples:

        flash[:notice] = 'Post was created'
        redirect_to(@post)

    ...becomes:

        redirect_to(@post, :notice => 'Post was created')

*   Added ActionController::Base#notice/= and ActionController::Base#alert/= as a convenience accessors in both the controller and the view for flash[:notice]/= and flash[:alert]/= *DHH*


*   Introduce grouped_collection_select helper.  #1249 *Dan Codeape, Erik Ostrom*

*   Make sure javascript_include_tag/stylesheet_link_tag does not append ".js" or ".css" onto external urls. #1664 *Matthew Rudy Jacobs*

*   Ruby 1.9: fix Content-Length for multibyte send_data streaming.  #2661 *Sava Chankov*

*   Ruby 1.9: ERB template encoding using a magic comment at the top of the file.  *Jeremy Kemper*
        <%# encoding: utf-8 %>

*   Change integration test helpers to accept Rack environment instead of just HTTP Headers *Pratik Naik*

    Before :  get '/path', {}, 'Accept' => 'text/javascript'
    After  :  get '/path', {}, 'HTTP_ACCEPT' => 'text/javascript'

*   Instead of checking Rails.env.test? in Failsafe middleware, check env["rails.raise_exceptions"] *Bryan Helmkamp*

*   Fixed that TestResponse.cookies was returning cookies unescaped #1867 *Doug McInnes*


## 2.3.2 Final (March 15, 2009) ##

*   Fixed that redirection would just log the options, not the final url (which lead to "Redirected to #<Post:0x23150b8>") *DHH*

*   Don't check authenticity tokens for any AJAX requests *Ross Kaffenberger/Bryan Helmkamp*

*   Added ability to pass in :public => true to fresh_when, stale?, and expires_in to make the request proxy cachable #2095 *Gregg Pollack*

*   Fixed that passing a custom form builder would be forwarded to nested fields_for calls #2023 *Eloy Duran/Nate Wiger*

*   Form option helpers now support disabled option tags and the use of lambdas for selecting/disabling option tags from collections #837 *Tekin*

*   Added partial scoping to TranslationHelper#translate, so if you call translate(".foo") from the people/index.html.erb template, you'll actually be calling I18n.translate("people.index.foo") *DHH*

*   Fix a syntax error in current_page?() that was prevent matches against URL's with multiple query parameters #1385, #1868 *chris finne/Andrew White*

*   Added localized rescue template when I18n.locale is set (ex: public/404.da.html) #1835 *José Valim*

*   Make the form_for and fields_for helpers support the new Active Record nested update options.  #1202 *Eloy Duran*

  		<% form_for @person do |person_form| %>
        ...
        <% person_form.fields_for :projects do |project_fields| %>
          <% if project_fields.object.active? %>
            Name: <%= project_fields.text_field :name %>
          <% end %>
        <% end %>
  		<% end %>


*   Added grouped_options_for_select helper method for wrapping option tags in optgroups. #977 *Jon Crawford*

*   Implement HTTP Digest authentication. #1230 [Gregg Kellogg, Pratik Naik] Example :

    class DummyDigestController < ActionController::Base
        USERS = { "lifo" => 'world' }

        before_filter :authenticate

        def index
          render :text => "Hello Secret"
        end

        private

        def authenticate
          authenticate_or_request_with_http_digest("Super Secret") do |username|
            # Return the user's password
            USERS[username]
          end
        end
    end

*   Improved i18n support for the number_to_human_size helper. Changes the storage_units translation data; update your translations accordingly.  #1634 *Yaroslav Markin*
        storage_units:
          # %u is the storage unit, %n is the number (default: 2 MB)
          format: "%n %u"
          units:
            byte:
              one: "Byte"
              other: "Bytes"
            kb: "KB"
            mb: "MB"
            gb: "GB"
            tb: "TB"

*   Added :silence option to BenchmarkHelper#benchmark and turned log_level into a hash parameter and deprecated the old use *DHH*

*   Fixed the AssetTagHelper cache to use the computed asset host as part of the cache key instead of just assuming the its a string #1299 *DHH*

*   Make ActionController#render(string) work as a shortcut for render :file/:template/:action => string. [#1435] [Pratik Naik] Examples:

    \# Instead of render(:action => 'other_action')
    render('other_action') # argument has no '/'
    render(:other_action)

    \# Instead of render(:template => 'controller/action')
    render('controller/action') # argument must not begin with a '/', but contain a '/'

    \# Instead of render(:file => '/Users/lifo/home.html.erb')
    render('/Users/lifo/home.html.erb') # argument must begin with a '/'

*   Add :prompt option to date/time select helpers. #561 *Sam Oliver*

*   Fixed that send_file shouldn't set an etag #1578 *Hongli Lai*

*   Allow users to opt out of the spoofing checks in Request#remote_ip.  Useful for sites whose traffic regularly triggers false positives. *Darren Boyd*

*   Deprecated formatted_polymorphic_url.  *Jeremy Kemper*

*   Added the option to declare an asset_host as an object that responds to call (see http://github.com/dhh/asset-hosting-with-minimum-ssl for an example) *David Heinemeier Hansson*

*   Added support for multiple routes.rb files (useful for plugin engines). This also means that draw will no longer clear the route set, you have to do that by hand (shouldn't make a difference to you unless you're doing some funky stuff) *David Heinemeier Hansson*

*   Dropped formatted_* routes in favor of just passing in :format as an option. This cuts resource routes generation in half #1359 *aaronbatalion*

*   Remove support for old double-encoded cookies from the cookie store.  These values haven't been generated since before 2.1.0, and any users who have visited the app in the intervening 6 months will have had their cookie upgraded. *Michael Koziarski*

*   Allow helpers directory to be overridden via ActionController::Base.helpers_dir #1424 *Sam Pohlenz*

*   Remove deprecated ActionController::Base#assign_default_content_type_and_charset

*   Changed the default of ActionView#render to assume partials instead of files when not given an options hash [David Heinemeier Hansson]. Examples:

        # Instead of <%= render :partial => "account" %>
        <%= render "account" %>

        # Instead of <%= render :partial => "account", :locals => { :account => @buyer } %>
        <%= render "account", :account => @buyer %>

        # @account is an Account instance, so it uses the RecordIdentifier to replace
        # <%= render :partial => "accounts/account", :locals => { :account => @account } %>
        <%= render(@account) %>

        # @posts is an array of Post instances, so it uses the RecordIdentifier to replace
        # <%= render :partial => "posts/post", :collection => @posts %>
        <%= render(@posts) %>

*   Remove deprecated render_component. Please use the plugin from http://github.com/rails/render_component/tree/master *Pratik Naik*

*   Fixed RedCloth and BlueCloth shouldn't preload. Instead just assume that they're available if you want to use textilize and markdown and let autoload require them *David Heinemeier Hansson*


## 2.2.2 (November 21st, 2008) ##

*   I18n: translate number_to_human_size. Add storage_units: [Bytes, KB, MB, GB, TB] to your translations.  #1448 *Yaroslav Markin*

*   Restore backwards compatible functionality for setting relative_url_root.  Include deprecation

*   Switched the CSRF module to use the request content type to decide if the request is forgeable.  #1145 *Jeff Cohen*

*   Added :only and :except to map.resources to let people cut down on the number of redundant routes in an application. Typically only useful for huge routesets.  #1215 *Tom Stuart*

     map.resources :products, :only => :show do |product|
         product.resources :images, :except => :destroy
     end

*   Added render :js for people who want to render inline JavaScript replies without using RJS *David Heinemeier Hansson*

*   Fixed that polymorphic_url should compact given array #1317 *hiroshi*

*   Fixed the sanitize helper to avoid double escaping already properly escaped entities #683 *antonmos/Ryan McGeary*

*   Fixed that FormTagHelper generated illegal html if name contained square brackets #1238 *Vladimir Dobriakov*

*   Fix regression bug that made date_select and datetime_select raise a Null Pointer Exception when a nil date/datetime was passed and only month and year were displayed #1289 *Bernardo Padua/Tor Erik*

*   Simplified the logging format for parameters (don't include controller, action, and format as duplicates) *David Heinemeier Hansson*

*   Remove the logging of the Session ID when the session store is CookieStore *David Heinemeier Hansson*

*   Fixed regex in redirect_to to fully support URI schemes #1247 *Seth Fitzsimmons*

*   Fixed bug with asset timestamping when using relative_url_root #1265 *Joe Goldwasser*


## 2.2.0 RC1 (October 24th, 2008) ##

*   Fix incorrect closing CDATA delimiter and that HTML::Node.parse would blow up on unclosed CDATA sections *packagethief*

*   Added stale? and fresh_when methods to provide a layer of abstraction above request.fresh? and friends [David Heinemeier Hansson]. Example:

        class ArticlesController < ApplicationController
          def show_with_respond_to_block
            @article = Article.find(params[:id])


            # If the request sends headers that differs from the options provided to stale?, then
            # the request is indeed stale and the respond_to block is triggered (and the options
            # to the stale? call is set on the response).
            #
            # If the request headers match, then the request is fresh and the respond_to block is
            # not triggered. Instead the default render will occur, which will check the last-modified
            # and etag headers and conclude that it only needs to send a "304 Not Modified" instead
            # of rendering the template.
            if stale?(:last_modified => @article.published_at.utc, :etag => @article)
              respond_to do |wants|
                # normal response processing
              end
            end
          end

          def show_with_implied_render
            @article = Article.find(params[:id])

            # Sets the response headers and checks them against the request, if the request is stale
            # (i.e. no match of either etag or last-modified), then the default render of the template happens.
            # If the request is fresh, then the default render will return a "304 Not Modified"
            # instead of rendering the template.
            fresh_when(:last_modified => @article.published_at.utc, :etag => @article)
          end
        end


*   Added inline builder yield to atom_feed_helper tags where appropriate [Sam Ruby]. Example:

        entry.summary :type => 'xhtml' do |xhtml|
          xhtml.p pluralize(order.line_items.count, "line item")
          xhtml.p "Shipped to #{order.address}"
          xhtml.p "Paid by #{order.pay_type}"
        end

*   Make PrototypeHelper#submit_to_remote a wrapper around PrototypeHelper#button_to_remote. *Tarmo Tänav*

*   Set HttpOnly for the cookie session store's cookie.  #1046

*   Added FormTagHelper#image_submit_tag confirm option #784 *Alastair Brunton*

*   Fixed FormTagHelper#submit_tag with :disable_with option wouldn't submit the button's value when was clicked #633 *Jose Fernandez*

*   Stopped logging template compiles as it only clogs up the log *David Heinemeier Hansson*

*   Changed the X-Runtime header to report in milliseconds *David Heinemeier Hansson*

*   Changed BenchmarkHelper#benchmark to report in milliseconds *David Heinemeier Hansson*

*   Changed logging format to be millisecond based and skip misleading stats [David Heinemeier Hansson]. Went from:

        Completed in 0.10000 (4 reqs/sec) | Rendering: 0.04000 (40%) | DB: 0.00400 (4%) | 200 OK [http://example.com]

    ...to:

        Completed in 100ms (View: 40, DB: 4) | 200 OK [http://example.com]

*   Add support for shallow nesting of routes. #838 *S. Brent Faulkner*

    Example :

    map.resources :users, :shallow => true do |user|
        user.resources :posts
    end

    - GET /users/1/posts (maps to PostsController#index action as usual)
        named route "user_posts" is added as usual.

    - GET /posts/2 (maps to PostsController#show action as if it were not nested)
        Additionally, named route "post" is added too.

*   Added button_to_remote helper.  #3641 *Donald Piret, Tarmo Tänav*

*   Deprecate render_component. Please use render_component plugin from http://github.com/rails/render_component/tree/master *Pratik Naik*

*   Routes may be restricted to lists of HTTP methods instead of a single method or :any.  #407 *Brennan Dunn, Gaius Centus Novus*
        map.resource :posts, :collection => { :search => [:get, :post] }
        map.session 'session', :requirements => { :method => [:get, :post, :delete] }

*   Deprecated implicit local assignments when rendering partials *Josh Peek*

*   Introduce current_cycle helper method to return the current value without bumping the cycle.  #417 *Ken Collins*

*   Allow polymorphic_url helper to take url options. #880 *Tarmo Tänav*

*   Switched integration test runner to use Rack processor instead of CGI *Josh Peek*

*   Made AbstractRequest.if_modified_sense return nil if the header could not be parsed *Jamis Buck*

*   Added back ActionController::Base.allow_concurrency flag *Josh Peek*

*   AbstractRequest.relative_url_root is no longer automatically configured by a HTTP header. It can now be set in your configuration environment with config.action_controller.relative_url_root *Josh Peek*

*   Update Prototype to 1.6.0.2 #599 *Patrick Joyce*

*   Conditional GET utility methods.  *Jeremy Kemper*
        response.last_modified = @post.updated_at
        response.etag = [:admin, @post, current_user]

        if request.fresh?(response)
          head :not_modified
        else
          # render ...
        end

*   All 2xx requests are considered successful *Josh Peek*

*   Fixed that AssetTagHelper#compute_public_path shouldn't cache the asset_host along with the source or per-request proc's won't run *David Heinemeier Hansson*

*   Removed config.action_view.cache_template_loading, use config.cache_classes instead *Josh Peek*

*   Get buffer for fragment cache from template's @output_buffer *Josh Peek*

*   Set config.action_view.warn_cache_misses = true to receive a warning if you perform an action that results in an expensive disk operation that could be cached *Josh Peek*

*   Refactor template preloading. New abstractions include Renderable mixins and a refactored Template class *Josh Peek*

*   Changed ActionView::TemplateHandler#render API method signature to render(template, local_assigns = {}) *Josh Peek*

*   Changed PrototypeHelper#submit_to_remote to PrototypeHelper#button_to_remote to stay consistent with link_to_remote (submit_to_remote still works as an alias) #8994 *clemens*

*   Add :recursive option to javascript_include_tag and stylesheet_link_tag to be used along with :all. #480 *Damian Janowski*

*   Allow users to disable the use of the Accept header *Michael Koziarski*

        The accept header is poorly implemented by browsers and causes strange
    errors when used on public sites where crawlers make requests too.  You    can use formatted urls (e.g. /people/1.xml) to support API clients in a    much simpler way.
    To disable the header you need to set:
    config.action_controller.use_accept_header = false
*   Do not stat template files in production mode before rendering. You will no longer be able to modify templates in production mode without restarting the server *Josh Peek*

*   Deprecated TemplateHandler line offset *Josh Peek*

*   Allow caches_action to accept cache store options. #416. [José Valim]. Example:

    caches_action :index, :redirected, :if => Proc.new { |c| !c.request.format.json? }, :expires_in => 1.hour

*   Remove define_javascript_functions, javascript_include_tag and friends are far superior. *Michael Koziarski*

*   Deprecate :use_full_path render option. The supplying the option no longer has an effect *Josh Peek*

*   Add :as option to render a collection of partials with a custom local variable name. #509 *Simon Jefford, Pratik Naik*

    render :partial => 'other_people', :collection => @people, :as => :person

    This will let you access objects of @people as 'person' local variable inside 'other_people' partial template.

*   time_zone_select: support for regexp matching of priority zones. Resolves #195 *Ernie Miller*

*   Made ActionView::Base#render_file private *Josh Peek*

*   Refactor and simplify the implementation of assert_redirected_to.  Arguments are now normalised relative to the controller being tested,  not the root of the application.  *Michael Koziarski*

    This could cause some erroneous test failures if you were redirecting between controllers
    in different namespaces and wrote your assertions relative to the root of the application.

*   Remove follow_redirect from controller functional tests.

    If you want to follow redirects you can use integration tests.  The functional test    version was only useful if you were using redirect_to :id=>...
*   Fix polymorphic_url with singleton resources.  #461 *Tammer Saleh*

*   Replaced TemplateFinder abstraction with ViewLoadPaths *Josh Peek*

*   Added block-call style to link_to [Sam Stephenson/David Heinemeier Hansson]. Example:

        <% link_to(@profile) do %>
          <strong><%= @profile.name %></strong> -- <span>Check it out!!</span>
        <% end %>

*   Performance: integration test benchmarking and profiling.  *Jeremy Kemper*

*   Make caching more aware of mime types. Ensure request format is not considered while expiring cache.  *Jonathan del Strother*

*   Drop ActionController::Base.allow_concurrency flag *Josh Peek*

*   More efficient concat and capture helpers. Remove ActionView::Base.erb_variable.  *Jeremy Kemper*

*   Added page.reload functionality. Resolves #277. *Sean Huber*

*   Fixed Request#remote_ip to only raise hell if the HTTP_CLIENT_IP and HTTP_X_FORWARDED_FOR doesn't match (not just if they're both present) *Mark Imbriaco, Bradford Folkens*

*   Allow caches_action to accept a layout option *José Valim*

*   Added Rack processor *Ezra Zygmuntowicz, Josh Peek*


## 2.1.0 (May 31st, 2008) ##

*   InstanceTag#default_time_from_options overflows to DateTime *Geoff Buesing*

*   Fixed that forgery protection can be used without session tracking (Peter Jones) *#139*

*   Added session(:on) to turn session management back on in a controller subclass if the superclass turned it off (Peter Jones) *#136*

*   Change the request forgery protection to go by Content-Type instead of request.format so that you can't bypass it by POSTing to "#{request.uri}.xml" *Rick Olson*
*   InstanceTag#default_time_from_options with hash args uses Time.current as default; respects hash settings when time falls in system local spring DST gap *Geoff Buesing*

*   select_date defaults to Time.zone.today when config.time_zone is set *Geoff Buesing*

*   Fixed that TextHelper#text_field would corrypt when raw HTML was used as the value (mchenryc, Kevin Glowacz) *#80*

*   Added ActionController::TestCase#rescue_action_in_public! to control whether the action under test should use the regular rescue_action path instead of simply raising the exception inline (great for error testing) *David Heinemeier Hansson*

*   Reduce number of instance variables being copied from controller to view. *Pratik Naik*

*   select_datetime and select_time default to Time.zone.now when config.time_zone is set *Geoff Buesing*

*   datetime_select defaults to Time.zone.now when config.time_zone is set *Geoff Buesing*

*   Remove ActionController::Base#view_controller_internals flag. *Pratik Naik*

*   Add conditional options to caches_page method. *Paul Horsfall*

*   Move missing template logic to ActionView. *Pratik Naik*

*   Introduce ActionView::InlineTemplate class. *Pratik Naik*

*   Automatically parse posted JSON content for Mime::JSON requests.  *Rick Olson*

    POST /posts
    {"post": {"title": "Breaking News"}}

    def create
        @post = Post.create params[:post]
        # ...
    end

*   add json_escape ERB util to escape html entities in json strings that are output in HTML pages. *Rick Olson*

*   Provide a helper proxy to access helper methods from outside views. Closes #10839 *Josh Peek*
    e.g. ApplicationController.helpers.simple_format(text)

*   Improve documentation. *Xavier Noria, leethal, jerome*

*   Ensure RJS redirect_to doesn't html-escapes string argument. Closes #8546 *Josh Peek, eventualbuddha, Pratik Naik*

*   Support render :partial => collection of heterogeneous elements.  #11491 *Zach Dennis*

*   Avoid remote_ip spoofing.  *Brian Candler*

*   Added support for regexp flags like ignoring case in the :requirements part of routes declarations #11421 *NeilW*

*   Fixed that ActionController::Base#read_multipart would fail if boundary was exactly 10240 bytes #10886 *ariejan*

*   Fixed HTML::Tokenizer (used in sanitize helper) didn't handle unclosed CDATA tags #10071 *esad, packagethief*

*   Improve documentation. *Ryan Bigg, Jan De Poorter, Cheah Chu Yeow, Xavier Shay, Jack Danger Canty, Emilio Tagua, Xavier Noria,  Sunny Ripert*

*   Fixed that FormHelper#radio_button would produce invalid ids #11298 *harlancrystal*

*   Added :confirm option to submit_tag #11415 *Emilio Tagua*

*   Fixed NumberHelper#number_with_precision to properly round in a way that works equally on Mac, Windows, Linux (closes #11409, #8275, #10090, #8027) *zhangyuanyi*

*   Allow the #simple_format text_helper to take an html_options hash for each paragraph.  #2448 *François Beausoleil, Chris O'Sullivan*

*   Fix regression from filter refactoring where re-adding a skipped filter resulted in it being called twice.  *Rick Olson*

*   Refactor filters to use Active Support callbacks.  #11235 *Josh Peek*

*   Fixed that polymorphic routes would modify the input array #11363 *thomas.lee*

*   Added :format option to NumberHelper#number_to_currency to enable better localization support #11149 *lylo*

*   Fixed that TextHelper#excerpt would include one character too many #11268 *Irfy*

*   Fix more obscure nested parameter hash parsing bug.  #10797 *thomas.lee*

*   Added ActionView::Helpers::register_javascript/stylesheet_expansion to make it easier for plugin developers to inject multiple assets.  #10350 *lotswholetime*

*   Fix nested parameter hash parsing bug.  #10797 *thomas.lee*

*   Allow using named routes in ActionController::TestCase before any request has been made. Closes #11273 *Eloy Duran*

*   Fixed that sweepers defined by cache_sweeper will be added regardless of the perform_caching setting. Instead, control whether the sweeper should be run with the perform_caching setting. This makes testing easier when you want to turn perform_caching on/off *David Heinemeier Hansson*

*   Make MimeResponds::Responder#any work without explicit types. Closes #11140 *jaw6*

*   Better error message for type conflicts when parsing params.  Closes #7962 *spicycode, matt*

*   Remove unused ActionController::Base.template_class. Closes #10787 *Pratik Naik*

*   Moved template handlers related code from ActionView::Base to ActionView::Template. *Pratik Naik*

*   Tests for div_for and content_tag_for helpers. Closes #11223 *Chris O'Sullivan*

*   Allow file uploads in Integration Tests.  Closes #11091 *RubyRedRick*

*   Refactor partial rendering into a PartialTemplate class. *Pratik Naik*

*   Added that requests with JavaScript as the priority mime type in the accept header and no format extension in the parameters will be treated as though their format was :js when it comes to determining which template to render. This makes it possible for JS requests to automatically render action.js.rjs files without an explicit respond_to block  *David Heinemeier Hansson*

*   Tests for distance_of_time_in_words with TimeWithZone instances. Closes #10914 *Ernesto Jimenez*

*   Remove support for multivalued (e.g., '&'-delimited) cookies. *Jamis Buck*

*   Fix problem with render :partial collections, records, and locals. #11057 *lotswholetime*

*   Added support for naming concrete classes in sweeper declarations *David Heinemeier Hansson*

*   Remove ERB trim variables from trace template in case ActionView::Base.erb_trim_mode is changed in the application.  #10098 *Tim Pope, Chris Kampmeier*

*   Fix typo in form_helper documentation.  #10650 *Xavier Shay, Chris Kampmeier*

*   Fix bug with setting Request#format= after the getter has cached the value.  #10889 *cch1*

*   Correct inconsistencies in RequestForgeryProtection docs.  #11032 *Mislav Marohnić*

*   Introduce a Template class to ActionView.  #11024 *Pratik Naik*

*   Introduce the :index option for form_for and fields_for to simplify multi-model forms (see http://railscasts.com/episodes/75).  #9883 *rmm5t*

*   Introduce map.resources :cards, :as => 'tarjetas' to use a custom resource name in the URL: cards_path == '/tarjetas'.  #10578 *blj*

*   TestSession supports indifferent access.  #7372 *tamc, Arsen7, mhackett, julik, jean.helou*

*   Make assert_routing aware of the HTTP method used.  #8039 *mpalmer*
    e.g. assert_routing({ :method => 'put', :path => '/product/321' }, { :controller => "product", :action => "update", :id => "321" })

*   Make map.root accept a single symbol as an argument to declare an alias.  #10818 *bscofield*

    e.g.  map.dashboard '/dashboard', :controller=>'dashboard'
            map.root      :dashboard

*   Handle corner case with image_tag when passed 'messed up' image names. #9018 *Duncan Beevers, mpalmer*

*   Add label_tag helper for generating elements. #10802 *DefV*

*   Introduce TemplateFinder to handle view paths and lookups.  #10800 *Pratik Naik*

*   Performance: optimize route recognition. Large speedup for apps with many resource routes.  #10835 *oleganza*

*   Make render :partial recognise form builders and use the _form partial.  #10814 *Damian Janowski*

*   Allow users to declare other namespaces when using the atom feed helpers. #10304 *david.calavera*

*   Introduce send_file :x_sendfile => true to send an X-Sendfile response header.  *Jeremy Kemper*

*   Fixed ActionView::Helpers::ActiveRecordHelper::form for when protect_from_forgery is used #10739 *Jeremy Evans*

*   Provide nicer access to HTTP Headers.  Instead of request.env["HTTP_REFERRER"] you can now use request.headers["Referrer"]. *Michael Koziarski*

*   UrlWriter respects relative_url_root.  #10748 *Cheah Chu Yeow*

*   The asset_host block takes the controller request as an optional second argument. Example: use a single asset host for SSL requests.  #10549 *Cheah Chu Yeow, Peter B, Tom Taylor*

*   Support render :text => nil.  #6684 *tjennings, PotatoSalad, Cheah Chu Yeow*

*   assert_response failures include the exception message.  #10688 *Seth Rasmussen*

*   All fragment cache keys are now by default prefixed with the "views/" namespace *David Heinemeier Hansson*

*   Moved the caching stores from ActionController::Caching::Fragments::* to ActiveSupport::Cache::*. If you're explicitly referring to a store, like ActionController::Caching::Fragments::MemoryStore, you need to update that reference with ActiveSupport::Cache::MemoryStore *David Heinemeier Hansson*

*   Deprecated ActionController::Base.fragment_cache_store for ActionController::Base.cache_store *David Heinemeier Hansson*

*   Made fragment caching in views work for rjs and builder as well #6642 *Dee Zsombor*

*   Fixed rendering of partials with layout when done from site layout #9209 *antramm*

*   Fix atom_feed_helper to comply with the atom spec.  Closes #10672 *Xavier Shay*

    * The tags created do not contain a date (http://feedvalidator.org/docs/error/InvalidTAG.html)
    * IDs are not guaranteed unique
    * A default self link was not provided, contrary to the documentation
    * NOTE:  This changes tags for existing atom entries, but at least they validate now.

*   Correct indentation in tests.  Closes #10671 *Luca Guidi*

*   Fix that auto_link looks for ='s in url paths (Amazon urls have them).  Closes #10640 *Brad Greenlee*

*   Ensure that test case setup is run even if overridden.  #10382 *Josh Peek*

*   Fix HTML Sanitizer to allow trailing spaces in CSS style attributes.  Closes #10566 *wesley.moxam*

*   Add :default option to time_zone_select.  #10590 *Matt Aimonetti*


## 2.0.2 (December 16th, 2007) ##

*   Added delete_via_redirect and put_via_redirect to integration testing #10497 *philodespotos*

*   Allow headers['Accept'] to be set by hand when calling xml_http_request #10461 *BMorearty*

*   Added OPTIONS to list of default accepted HTTP methods #10449 *holoway*

*   Added option to pass proc to ActionController::Base.asset_host for maximum configurability #10521 [Cheah Chu Yeow]. Example:

        ActionController::Base.asset_host = Proc.new { |source|
          if source.starts_with?('/images')
            "http://images.example.com"
          else
            "http://assets.example.com"
          end
        }

*   Fixed that ActionView#file_exists? would be incorrect if @first_render is set #10569 *dbussink*

*   Added that Array#to_param calls to_param on all it's elements #10473 *brandon*

*   Ensure asset cache directories are automatically created.  #10337 *Josh Peek, Cheah Chu Yeow*

*   render :xml and :json preserve custom content types.  #10388 *jmettraux, Cheah Chu Yeow*

*   Refactor Action View template handlers.  #10437, #10455 *Josh Peek*

*   Fix DoubleRenderError message and leave out mention of returning false from filters.  Closes #10380 *Frederick Cheung*

*   Clean up some cruft around ActionController::Base#head.  Closes #10417 *ssoroka*


## 2.0.1 (December 7th, 2007) ##

*   Fixed send_file/binary_content for testing #8044 *tolsen*

*   When a NonInferrableControllerError is raised, make the proposed fix clearer in the error message. Closes #10199 *Jack Danger Canty*

*   Update Prototype to 1.6.0.1.  *sam*

*   Update script.aculo.us to 1.8.0.1.  *madrobby*

*   Add 'disabled' attribute to <OPTION> separators used in time zone and country selects.  Closes #10354 *Josh Susser*

*   Added the same record identification guessing rules to fields_for as form_for has *David Heinemeier Hansson*

*   Fixed that verification violations with no specified action didn't halt the chain (now they do with a 400 Bad Request) *David Heinemeier Hansson*

*   Raise UnknownHttpMethod exception for unknown HTTP methods. Closes #10303 *Tarmo Tänav*

*   Update to Prototype -r8232.  *sam*

*   Make sure the optimisation code for routes doesn't get used if :host, :anchor or :port are provided in the hash arguments. [pager, Michael Koziarski] #10292

*   Added protection from trailing slashes on page caching #10229 *devrieda*

*   Asset timestamps are appended, not prepended. Closes #10276 *Mike Naberezny*

*   Minor inconsistency in description of render example. Closes #10029 *ScottSchram*

*   Add #prepend_view_path and #append_view_path instance methods on ActionController::Base for consistency with the class methods.  *Rick Olson*

*   Refactor sanitizer helpers into HTML classes and make it easy to swap them out with custom implementations.  Closes #10129.  *Rick Olson*

*   Add deprecation for old subtemplate syntax for ActionMailer templates, use render :partial *Rick Olson*

*   Fix TemplateError so it doesn't bomb on exceptions while running tests *Rick Olson*

*   Fixed that named routes living under resources shouldn't have double slashes #10198 *Isaac Feliu*

*   Make sure that cookie sessions use a secret that is at least 30 chars in length. *Michael Koziarski*

*   Fixed that partial rendering should look at the type of the first render to determine its own type if no other clues are available (like when using text.plain.erb as the extension in AM) #10130 *java*

*   Fixed that has_many :through associations should render as collections too #9051 *mathie/Jack Danger Canty*

*   Added :mouseover short-cut to AssetTagHelper#image_tag for doing easy image swaps #6893 *joost*

*   Fixed handling of non-domain hosts #9479 *purp*

*   Fix syntax error in documentation example for cycle method. Closes #8735 *foca*

*   Document :with option for link_to_remote. Closes #8765 *Ryan Bates*

*   Document :minute_step option for time_select. Closes #8814 *brupm*

*   Explain how to use the :href option for link_to_remote to degrade gracefully in the absence of JavaScript. Closes #8911 *vlad*

*   Disambiguate :size option for text area tag. Closes #8955 *redbeard*

*   Fix broken tag in assert_tag documentation. Closes #9037 *mfazekas*

*   Add documentation for route conditions. Closes #9041 *innu, Manfred Stienstra*

*   Fix typo left over from previous typo fix in url helper. Closes #9414 *Henrik N*

*   Fixed that ActionController::CgiRequest#host_with_port() should handle standard port #10082 *moro*

*   Update Prototype to 1.6.0 and script.aculo.us to 1.8.0.  *sam, madrobby*

*   Expose the cookie jar as a helper method (before the view would just get the raw cookie hash) *David Heinemeier Hansson*

*   Integration tests: get_ and post_via_redirect take a headers hash.  #9130 *simonjefford*

*   Simplfy #view_paths implementation.  ActionView templates get the exact object, not a dup.  *Rick Olson*

*   Update tests for ActiveSupport's JSON escaping change.  *Rick Olson*

*   FormHelper's auto_index should use #to_param instead of #id_before_type_cast.  Closes #9994 *mattly*

*   Doc typo fixes for ActiveRecordHelper. Closes #9973 *mikong*

*   Make example parameters in restful routing docs idiomatic. Closes #9993 *Jack Danger Canty*

*   Make documentation comment for mime responders match documentation example.  Closes #9357 *yon*

*   Introduce a new test case class for functional tests.  ActionController::TestCase. *Michael Koziarski*

*   Fix incorrect path in helper rdoc. Closes #9926 *viktor tron*

*   Partials also set 'object' to the default partial variable.  #8823 *Nick Retallack, Jeremy Kemper*

*   Request profiler.  *Jeremy Kemper*
        $ cat login_session.rb
        get_with_redirect '/'
        say "GET / => #{path}"
        post_with_redirect '/sessions', :username => 'john', :password => 'doe'
        say "POST /sessions => #{path}"
        $ ./script/performance/request -n 10 login_session.rb

*   Disabled checkboxes don't submit a form value.  #9301 *vladr, robinjfisher*

*   Added tests for options to ActiveRecordHelper#form. Closes #7213 *richcollins, mikong, Mislav Marohnić*

*   Changed before_filter halting to happen automatically on render or redirect but no longer on simply returning false *David Heinemeier Hansson*

*   Ensure that cookies handle array values correctly.  Closes #9937 *queso*

*   Make sure resource routes don't clash with internal helpers like javascript_path, image_path etc.  #9928 *Geoff Buesing*

*   caches_page uses a single after_filter instead of one per action.  #9891 *Pratik Naik*

*   Update Prototype to 1.6.0_rc1 and script.aculo.us to 1.8.0 preview 0.  *sam, madrobby*

*   Dispatcher: fix that to_prepare should only run once in production.  #9889 *Nathaniel Talbott*

*   Memcached sessions: add session data on initialization; don't silently discard exceptions; add unit tests.  #9823 *kamk*

*   error_messages_for also takes :message and :header_message options which defaults to the old "There were problems with the following fields:" and "<count> errors prohibited this <object_name> from being saved".  #8270 *rmm5t, zach-inglis-lt3*

*   Make sure that custom inflections are picked up by map.resources.  #9815 *Mislav Marohnić*

*   Changed SanitizeHelper#sanitize to only allow the custom attributes and tags when specified in the call *David Heinemeier Hansson*

*   Extracted sanitization methods from TextHelper to SanitizeHelper *David Heinemeier Hansson*

*   rescue_from accepts :with => lambda { |exception| ... } or a normal block.  #9827 *Pratik Naik*

*   Add :status to redirect_to allowing users to choose their own response code without manually setting headers. #8297 *Coda Hale, chasgrundy*

*   Add link_to :back which uses your referrer with a fallback to a javascript link. #7366 *eventualbuddha, Tarmo Tänav*

*   error_messages_for and friends also work with local variables.  #9699 *Frederick Cheung*

*   Fix url_for, redirect_to, etc. with :controller => :symbol instead of 'string'.  #8562, #9525 *Justin Lynn, Tarmo Tänav, shoe*

*   Use #require_library_or_gem to load the memcache library for the MemCache session and fragment cache stores.  Closes #8662. *Rick Olson*

*   Move ActionController::Routing.optimise_named_routes to ActionController::Base.optimise_named_routes.  Now you can set it in the config. *Rick Olson*

    config.action_controller.optimise_named_routes = false

*   ActionController::Routing::DynamicSegment#interpolation_chunk should call #to_s on all values before calling URI.escape.  *Rick Olson*

*   Only accept session ids from cookies, prevents session fixation attacks.  *bradediger*


## 2.0.0 Preview Release (September 29th, 2007) Includes duplicates of changes from 1.12.2 - 1.13.3 ##

*   Fixed that render template did not honor exempt_from_layout #9698 *pezra*

*   Better error messages if you leave out the :secret option for request forgery protection.  Closes #9670 *Rick Olson*

*   Allow ability to disable request forgery protection, disable it in test mode by default.  Closes #9693 *Pratik Naik*

*   Avoid calling is_missing on LoadErrors. Closes #7460. *ntalbott*

*   Move Railties' Dispatcher to ActionController::Dispatcher, introduce before_ and after_dispatch callbacks, and warm up to non-CGI requests.  *Jeremy Kemper*

*   The tag helper may bypass escaping.  *Jeremy Kemper*

*   Cache asset ids.  *Jeremy Kemper*

*   Optimized named routes respect AbstractRequest.relative_url_root.  #9612 *Daniel Morrison, Jeremy Kemper*

*   Introduce ActionController::Base.rescue_from to declare exception-handling methods. Cleaner style than the case-heavy rescue_action_in_public.  #9449 *Norbert Crombach*

*   Rename some RequestForgeryProtection methods.  The class method is now #protect_from_forgery, and the default parameter is now 'authenticity_token'.  *Rick Olson*

*   Merge csrf_killer plugin into rails.  Adds RequestForgeryProtection model that verifies session-specific _tokens for non-GET requests.  *Rick Olson*

*   Secure #sanitize, #strip_tags, and #strip_links helpers against xss attacks.  Closes #8877. *Rick Olson, Pratik Naik, Jacques Distler*

    This merges and renames the popular white_list helper (along with some css sanitizing from Jacques Distler version of the same plugin).
    Also applied updated versions of #strip_tags and #strip_links from #8877.

*   Remove use of & logic operator. Closes #8114. *watson*

*   Fixed JavaScriptHelper#escape_javascript to also escape closing tags #8023 *Ruy Asan*

*   Fixed TextHelper#word_wrap for multiline strings with extra carrier returns #8663 *seth*

*   Fixed that setting the :host option in url_for would automatically turn off :only_path (since :host would otherwise not be shown) #9586 *Bounga*

*   Added FormHelper#label.  #8641, #9850 *jcoglan, Jarkko Laine*

*   Added AtomFeedHelper (slightly improved from the atom_feed_helper plugin) *David Heinemeier Hansson*

*   Prevent errors when generating routes for uncountable resources, (i.e. sheep where plural == singluar).   map.resources :sheep now creates sheep_index_url for the collection and sheep_url for the specific item.  *Michael Koziarski*

*   Added support for HTTP Only cookies (works in IE6+ and FF 2.0.5+) as an improvement for XSS attacks #8895 *Pratik Naik, Mark Somerville*

*   Don't warn when a path segment precedes a required segment. Closes #9615. *Nicholas Seckar*

*   Fixed CaptureHelper#content_for to work with the optional content parameter instead of just the block #9434 [sandofsky/wildchild].

*   Added Mime::Type.register_alias for dealing with different formats using the same mime type [David Heinemeier Hansson]. Example:

        class PostsController < ApplicationController
          before_filter :adjust_format_for_iphone

          def index
            @posts = Post.find(:all)

            respond_to do |format|
              format.html   # => renders index.html.erb and uses "text/html" as the content type
              format.iphone # => renders index.iphone.erb and uses "text/html" as the content type
            end
          end


          private
            def adjust_format_for_iphone
              if request.env["HTTP_USER_AGENT"] && request.env["HTTP_USER_AGENT"][/iPhone/]
                request.format = :iphone
              end
            end
        end

*   Added that render :json will automatically call .to_json unless it's being passed a string [David Heinemeier Hansson].

*   Autolink behaves well with emails embedded in URLs.  #7313 *Jeremy McAnally, Tarmo Tänav*

*   Fixed that default layouts did not take the format into account #9564 *Pratik Naik*

*   Fixed optimized route segment escaping.  #9562 *wildchild, Jeremy Kemper*

*   Added block acceptance to JavaScriptHelper#javascript_tag.  #7527 *Bob Silva, Tarmo Tänav, rmm5t*

*   root_path returns '/' not ''.  #9563 *Pratik Naik*

*   Fixed that setting request.format should also affect respond_to blocks *David Heinemeier Hansson*

*   Add option to force binary mode on tempfile used for fixture_file_upload.  #6380 *Jonathan Viney*

*   Fixed that resource namespaces wouldn't stick to all nested resources #9399 *pixeltrix*

*   Moved ActionController::Macros::AutoComplete into the auto_complete plugin on the official Rails svn.  #9512 *Pratik Naik*

*   Moved ActionController::Macros::InPlaceEditing into the in_place_editor plugin on the official Rails svn.  #9513 *Pratik Naik*

*   Removed deprecated form of calling xml_http_request/xhr without the first argument being the http verb *David Heinemeier Hansson*

*   Removed deprecated methods [David Heinemeier Hansson]:

    - ActionController::Base#keep_flash (use flash.keep instead)
    - ActionController::Base#expire_matched_fragments (just call expire_fragment with a regular expression)
    - ActionController::Base.template_root/= methods (use ActionController#Base.view_paths/= instead)
    - ActionController::Base.cookie (use ActionController#Base.cookies[]= instead)

*   Removed the deprecated behavior of appending ".png" to image_tag/image_path calls without an existing extension *David Heinemeier Hansson*

*   Removed ActionController::Base.scaffold -- it went through the whole idea of scaffolding (card board walls you remove and tweak one by one). Use the scaffold generator instead (it does resources too now!) *David Heinemeier Hansson*

*   Optimise named route generation when using positional arguments.  *Michael Koziarski*

    This change delivers significant performance benefits for the most
    common usage scenarios for modern rails applications by avoiding the
    costly trip through url_for.  Initial benchmarks indicate this is
    between 6 and 20 times as fast.

*   Explicitly require active_record/query_cache before using it.  *Jeremy Kemper*

*   Fix layout overriding response status.  #9476 *lotswholetime*

*   Add field_set_tag for generating field_sets, closes #9477. *Damian Janowski*

*   Allow additional parameters to be passed to named route helpers when using positional arguments.  Closes #8930 *Ian White*

*   Make render :partial work with a :collection of Hashes, previously this wasn't possible due to backwards compatibility restrictions.  *Pratik Naik*

*   request.host works with IPv6 addresses.  #9458 *yuya*

*   Fix bug where action caching sets the content type to the ActionCachePath object.  Closes #9282 *mindforge*

*   Find layouts even if they're not in the first view_paths directory.  Closes #9258 *caio*

*   Major improvement to the documentation for the options / select form helpers. Closes #9038 *Chris Kampmeier, jardeon, wesg*

*   Fix number_to_human_size when using different precisions. Closes #7536. *RichardStrand, mpalmer*

*   Added partial layouts (see example in action_view/lib/partials.rb) *David Heinemeier Hansson*

*   Allow you to set custom :conditions on resource routes.  *Rick Olson*

*   Fixed that file.content_type for uploaded files would include a trailing \r #9053 *Brad Greenlee*

*   url_for now accepts a series of symbols representing the namespace of the record *Josh Knowles*

*   Make :trailing_slash work with query parameters for url_for. Closes #4004 *nov*

*   Make sure missing template exceptions actually say which template they were looking for.  Closes #8683 *dasil003*

*   Fix errors with around_filters which do not yield, restore 1.1 behaviour with after filters. Closes #8891 *Stefan Kaes*

    After filters will *no longer* be run if an around_filter fails to yield, users relying on
    this behaviour are advised to put the code in question after a yield statement in an around filter.


*   Allow you to delete cookies with options. Closes #3685 *Josh Peek, Chris Wanstrath*

*   Allow you to render views with periods in the name.  Closes #8076 *Norbert Crombach*

    render :partial => 'show.html.erb'

*   Improve capture helper documentation.  #8796 *Chris Kampmeier*

*   Prefix nested resource named routes with their action name, e.g. new_group_user_path(@group) instead of group_new_user_path(@group). The old nested action named route is deprecated in Rails 1.2.4.  #8558 *David Chelimsky*

*   Allow sweepers to be created solely for expiring after controller actions, not model changes *David Heinemeier Hansson*

*   Added assigns method to ActionController::Caching::Sweeper to easily access instance variables on the controller *David Heinemeier Hansson*

*   Give the legacy X-POST_DATA_FORMAT header greater precedence during params parsing for backward compatibility.  *Jeremy Kemper*

*   Fixed that link_to with an href of # when using :method will not allow for click-through without JavaScript #7037 *Steven Bristol, Josh Peek*

*   Fixed that radio_button_tag should generate unique ids #3353 *Bob Silva, Rebecca, Josh Peek*

*   Fixed that HTTP authentication should work if the header is called REDIRECT_X_HTTP_AUTHORIZATION as well #6754 *Mislav Marohnić*

*   Don't mistakenly interpret the request uri as the query string.  #8731 *Pratik Naik, Jeremy Kemper*

*   Make ActionView#view_paths an attr_accessor for real this time.  Also, don't perform an unnecessary #compact on the @view_paths array in #initialize.  Closes #8582 *dasil003, julik, Rick Olson*

*   Tolerate missing content type on multipart file uploads. Fix for Safari 3.  *Jeremy Kemper*

*   Deprecation: remove pagination. Install the classic_pagination plugin for forward compatibility, or move to the superior will_paginate plugin.  #8157 *Josh Peek*

*   Action caching is limited to GET requests returning 200 OK status.  #3335 *tom@craz8.com, halfbyte, Dan Kubb, Josh Peek*

*   Improve Text Helper test coverage.  #7274 *Rob Sanheim, Josh Peek*

*   Improve helper test coverage.  #7208, #7212, #7215, #7233, #7234, #7235, #7236, #7237, #7238, #7241, #7243, #7244 *Rich Collins, Josh Peek*

*   Improve UrlRewriter tests.  #7207 *Rich Collins*

*   Resources: url_for([parent, child]) generates /parents/1/children/2 for the nested resource. Likewise with the other simply helpful methods like form_for and link_to.  #6432 *mhw, Jonathan Vaught, lotswholetime*

*   Assume html format when rendering partials in RJS. #8076 *Rick Olson*

*   Don't double-escape url_for in views.  #8144 *Rich Collins, Josh Peek*

*   Allow JSON-style values for the :with option of observe_field.  Closes #8557 *kommen*

*   Remove RAILS_ROOT from backtrace paths.  #8540 *Tim Pope*

*   Routing: map.resource :logo routes to LogosController so the controller may be reused for multiple nestings or namespaces.  *Jeremy Kemper*

*   render :partial recognizes Active Record associations as Arrays.  #8538 *Kamal Fariz Mahyuddin*

*   Routing: drop semicolon and comma as route separators.  *Jeremy Kemper*

*   request.remote_ip understands X-Forwarded-For addresses with nonstandard whitespace.  #7386 *moses*

*   Don't prepare response when rendering a component.  #8493 *jsierles*

*   Reduce file stat calls when checking for template changes.  #7736 *alex*

*   Added custom path cache_page/expire_page parameters in addition to the options hashes [David Heinemeier Hansson]. Example:

        def index
          caches_page(response.body, "/index.html")
        end

*   Action Caching speedup.  #8231 *Stefan Kaes*

*   Wordsmith resources documentation.  #8484 *marclove*

*   Fix syntax error in code example for routing documentation. #8377. *Norbert Crombach*

*   Routing: respond with 405 Method Not Allowed status when the route path matches but the HTTP method does not.  #6953 *Josh Peek, defeated, Dan Kubb, Coda Hale*

*   Add support for assert_select_rjs with :show and :hide. #7780 *dchelimsky*

*   Make assert_select's failure messages clearer about what failed. #7779 *dchelimsky*

*   Introduce a default respond_to block for custom types.  #8174 *Josh Peek*

*   auto_complete_field takes a :method option so you can GET or POST.  #8120 *zapnap*

*   Added option to suppress :size when using :maxlength for FormTagHelper#text_field #3112 *Tim Pope*

*   catch possible WSOD when trying to render a missing partial. Closes #8454 *Jonathan del Strother*

*   Rewind request body after reading it, if possible.  #8438 *s450r1*

*   Resource namespaces are inherited by their has_many subresources.  #8280 *marclove, Geoff Garside*

*   Fix filtered parameter logging with nil parameter values.  #8422 *choonkeat*

*   Integration tests: alias xhr to xml_http_request and add a request_method argument instead of always using POST.  #7124 *Nik Wakelin, François Beausoleil, Wizard*

*   Document caches_action.  #5419 *Jarkko Laine*

*   Update to Prototype 1.5.1.  *Sam Stephenson*

*   Allow routes to be decalred under namespaces [Tobias Lütke]:

    map.namespace :admin do |admin|
        admin.root :controller => "products"
        admin.feed 'feed.xml', :controller => 'products', :action => 'feed', :format => 'xml'
    end

*   Update to script.aculo.us 1.7.1_beta3.  *Thomas Fuchs*

*   observe_form always sends the serialized form.  #5271 *Manfred Stienstra, normelton@gmail.com*

*   Parse url-encoded and multipart requests ourselves instead of delegating to CGI.  *Jeremy Kemper*

*   select :include_blank option can be set to a string instead of true, which just uses an empty string.  #7664 *Wizard*

*   Added url_for usage on render :location, which allows for record identification [David Heinemeier Hansson]. Example:

        render :xml => person, :status => :created, :location => person

    ...expands the location to person_url(person).

*   Introduce the request.body stream. Lazy-read to parse parameters rather than always setting RAW_POST_DATA. Reduces the memory footprint of large binary PUT requests.  *Jeremy Kemper*

*   Add some performance enhancements to ActionView.

    * Cache base_paths in @@cached_base_paths
    * Cache template extensions in @@cached_template_extension
    * Remove unnecessary rescues

*   Assume that rendered partials go by the HTML format by default

    def my_partial
        render :update do |page|
          # in this order
          # _foo.html.erb
          # _foo.erb
          # _foo.rhtml
          page.replace :foo, :partial => 'foo'
        end
    end

*   Added record identifications to FormHelper#form_for and PrototypeHelper#remote_form_for [David Heinemeier Hansson]. Examples:

        <% form_for(@post) do |f| %>
          ...
        <% end %>

    This will expand to be the same as:

        <% form_for :post, @post, :url => post_path(@post), :html => { :method => :put, :class => "edit_post", :id => "edit_post_45" } do |f| %>
          ...
        <% end %>

    And for new records:

        <% form_for(Post.new) do |f| %>
          ...
        <% end %>

    This will expand to be the same as:

        <% form_for :post, @post, :url => posts_path, :html => { :class => "new_post", :id => "new_post" } do |f| %>
          ...
        <% end %>

*   Rationalize route path escaping according to RFC 2396 section 3.3.  #7544, #8307. *Jeremy Kemper, Chris Roos, begemot, jugend*

*   Added record identification with polymorphic routes for ActionController::Base#url_for and ActionView::Base#url_for [David Heinemeier Hansson]. Examples:

        redirect_to(post)         # => redirect_to(posts_url(post))         => Location: http://example.com/posts/1
        link_to(post.title, post) # => link_to(post.title, posts_url(post)) => <a href="/posts/1">Hello world</a>

    Any method that calls url_for on its parameters will automatically benefit from this.

*   Removed deprecated parameters_for_method_reference concept (legacy from before named routes) *David Heinemeier Hansson*

*   Add ActionController::Routing::Helpers, a module to contain common URL helpers such as polymorphic_url. *Nicholas Seckar*

*   Included the HttpAuthentication plugin as part of core (ActionController::HttpAuthentication::Basic) *David Heinemeier Hansson*

*   Modernize documentation for form helpers. *Jeremy McAnally*

*   Add brief introduction to REST to the resources documentation. *fearoffish*

*   Fix various documentation typos throughout ActionPack. *Henrik N*

*   Enhance documentation and add examples for url_for. *Jeremy McAnally*

*   Fix documentation typo in routes. *Norbert Crombach, pam*

*   Sweep flash when filter chain is halted. *Caio Chassot <lists@v2studio.com>*

*   Fixed that content_tag with a block will just return the result instead of concate it if not used in a ERb view #7857, #7432 *michael.niessner*

*   Replace the current block/continuation filter chain handling by an implementation based on a simple loop.  #8226 *Stefan Kaes*

*   Update UrlWriter to accept :anchor parameter. Closes #6771. *Chris McGrath*

*   Added RecordTagHelper for using RecordIdentifier conventions on divs and other container elements [David Heinemeier Hansson]. Example:

        <% div_for(post) do %>     <div id="post_45" class="post">
          <%= post.body %>           What a wonderful world!
        <% end %>                  </div>

*   Added page[record] accessor to JavaScriptGenerator that relies on RecordIdentifier to find the right dom id [David Heinemeier Hansson]. Example:

        format.js do
          # Calls: new Effect.fade('post_45');
          render(:update) { |page| page[post].visual_effect(:fade) }
        end

*   Added RecordIdentifier to enforce view conventions on records for dom ids, classes, and partial paths *David Heinemeier Hansson*

*   Added map.namespace to deal with the common situation of admin sections and the like *David Heinemeier Hansson*

        Before:

          map.resources :products, :path_prefix => "admin", :controller => "admin/products", :collection => { :inventory => :get }, :member => { :duplicate => :post }
          map.resources :tags, :name_prefix => 'admin_product_', :path_prefix => "admin/products/:product_id", :controller => "admin/product_tags"
          map.resources :images, :name_prefix => 'admin_product_', :path_prefix => "admin/products/:product_id", :controller => "admin/product_images"
          map.resources :variants, :name_prefix => 'admin_product_', :path_prefix => "admin/products/:product_id", :controller => "admin/product_variants"

        After:

          map.namespace(:admin) do |admin|
            admin.resources :products,
              :collection => { :inventory => :get },
              :member     => { :duplicate => :post },
              :has_many   => [ :tags, :images, :variants ]
          end

*   Added :name_prefix as standard for nested resources [David Heinemeier Hansson]. WARNING: May be backwards incompatible with your app

        Before:

          map.resources :emails do |emails|
            emails.resources :comments,    :name_prefix => "email_"
            emails.resources :attachments, :name_prefix => "email_"
          end

        After:

          map.resources :emails do |emails|
            emails.resources :comments
            emails.resources :attachments
          end

        This does mean that if you intended to have comments_url go to /emails/5/comments, then you'll have to set :name_prefix to nil explicitly.

*   Added :has_many and :has_one for declaring plural and singular resources beneath the current *David Heinemeier Hansson*

        Before:

          map.resources :notes do |notes|
            notes.resources :comments
            notes.resources :attachments
            notes.resource :author
          end

        After:

          map.resources :notes, :has_many => [ :comments, :attachments ], :has_one => :author

*   Added that render :xml will try to call to_xml if it can [David Heinemeier Hansson]. Makes these work:

        render :xml => post
        render :xml => comments

*   Added :location option to render so that the common pattern of rendering a response after creating a new resource is now a 1-liner *David Heinemeier Hansson*

        render :xml => post.to_xml, :status => :created, :location => post_url(post)

*   Ensure that render_text only adds string content to the body of the response *David Heinemeier Hansson*

*   Return the string representation from an Xml Builder when rendering a partial. Closes #5044 *Tim Pope*

*   Fixed that parameters from XML should also be presented in a hash with indifferent access *David Heinemeier Hansson*

*   Tweak template format rules so that the ACCEPT header is only used if it's text/javascript.  This is so ajax actions without a :format param get recognized as Mime::JS. *Rick Olson*

*   The default respond_to blocks don't set a specific extension anymore, so that both 'show.rjs' and 'show.js.rjs' will work. *Rick Olson*

*   Allow layouts with extension of .html.erb.  Closes #8032 *Josh Knowles*

*   Change default respond_to templates for xml and rjs formats. *Rick Olson*

    * Default xml template goes from #{action_name}.rxml => #{action_name}.xml.builder.
    * Default rjs template goes from #{action_name}.rjs => #{action_name}.js.rjs.

    You can still specify your old templates:

        respond_to do |format|
          format.xml do
            render :action => "#{action_name}.rxml"
          end
        end

*   Fix WSOD due to modification of a formatted template extension so that requests to templates like 'foo.html.erb' fail on the second hit.  *Rick Olson*

*   Fix WSOD when template compilation fails *Rick Olson*

*   Change ActionView template defaults.  Look for templates using the request format first, such as "show.html.erb" or "show.xml.builder", before looking for the old defaults like "show.erb" or "show.builder" *Rick Olson*

*   Highlight helper highlights one or many terms in a single pass.  *Jeremy Kemper*

*   Dropped the use of ; as a separator of non-crud actions on resources and went back to the vanilla slash. It was a neat idea, but lots of the non-crud actions turned out not to be RPC (as the ; was primarily intended to discourage), but legitimate sub-resources, like /parties/recent, which didn't deserve the uglification of /parties;recent. Further more, the semicolon caused issues with caching and HTTP authentication in Safari. Just Not Worth It *David Heinemeier Hansson*

*   Added that FormTagHelper#submit_tag will return to its original state if the submit fails and you're using :disable_with *David Heinemeier Hansson*

*   Cleaned up, corrected, and mildly expanded ActionPack documentation.  Closes #7190 *Jeremy McAnally*

*   Small collection of ActionController documentation cleanups.  Closes #7319 *Jeremy McAnally*

*   Make sure the route expiry hash is constructed by comparing the to_param-ized values of each hash. *Jamis Buck*

*   Allow configuration of the default action cache path for #caches_action calls.  *Rick Olson*

    class ListsController < ApplicationController
        caches_action :index, :cache_path => Proc.new { |controller|
          controller.params[:user_id] ?
            controller.send(:user_lists_url, c.params[:user_id]) :
            controller.send(:lists_url) }
    end

*   Performance: patch cgi/session/pstore to require digest/md5 once rather than per #initialize.  #7583 *Stefan Kaes*

*   Cookie session store: ensure that new sessions doesn't reuse data from a deleted session in the same request.  *Jeremy Kemper*

*   Deprecation: verification with :redirect_to => :named_route shouldn't be deprecated.  #7525 *Justin French*

*   Cookie session store: raise ArgumentError when :session_key is blank.  *Jeremy Kemper*

*   Deprecation: remove deprecated request, redirect, and dependency methods. Remove deprecated instance variables. Remove deprecated url_for(:symbol, *args) and redirect_to(:symbol, *args) in favor of named routes. Remove uses_component_template_root for toplevel components directory. Privatize deprecated render_partial and render_partial_collection view methods. Remove deprecated link_to_image, link_image_to, update_element_function, start_form_tag, and end_form_tag helper methods. Remove deprecated human_size helper alias.  *Jeremy Kemper*

*   Consistent public/protected/private visibility for chained methods.  #7813 *Dan Manges*

*   Prefer MIME constants to strings.  #7707 *Dan Kubb*

*   Allow array and hash query parameters. Array route parameters are converted/to/a/path as before.  #6765, #7047, #7462 *bgipsy, Jeremy McAnally, Dan Kubb, brendan*

    \# Add a #dbman attr_reader for CGI::Session and make CGI::Session::CookieStore#generate_digest public so it's easy to generate digests    using the cookie store's secret. [Rick Olson]
*   Added Request#url that returns the complete URL used for the request *David Heinemeier Hansson*

*   Extract dynamic scaffolding into a plugin.  #7700 *Josh Peek*

*   Added user/password options for url_for to add http authentication in a URL *David Heinemeier Hansson*

*   Fixed that FormTagHelper#text_area_tag should disregard :size option if it's not a string *Brendon Davidson*

*   Set the original button value in an attribute of the button when using the :disable_with key with submit_tag, so that the original can be restored later. *Jamis Buck*

*   session_enabled? works with session :off.  #6680 *Jonathan del Strother*

*   Added :port and :host handling to UrlRewriter (which unified url_for usage, regardless of whether it's called in view or controller) #7616 *alancfrancis*

*   Allow send_file/send_data to use a registered mime type as the :type parameter #7620 *jonathan*

*   Allow routing requirements on map.resource(s) #7633 [quixoten]. Example:

    map.resources :network_interfaces, :requirements => { :id => /^\d+\.\d+\.\d+\.\d+$/ }

*   Cookie session store: empty and unchanged sessions don't write a cookie.  *Jeremy Kemper*

*   Added helper(:all) as a way to include all helpers from app/helpers/**/*.rb in ApplicationController *David Heinemeier Hansson*

*   Integration tests: introduce methods for other HTTP methods.  #6353 *caboose*

*   Routing: better support for escaped values in route segments.  #7544 [Chris
    Roos]
*   Introduce a cookie-based session store as the Rails default. Sessions typically contain at most a user_id and flash message; both fit within the 4K cookie size limit. A secure message digest is included with the cookie to ensure data integrity (a user cannot alter his user_id without knowing the secret key included in the digest). If you have more than 4K of session data or don't want your data to be visible to the user, pick another session store.  Cookie-based sessions are dramatically faster than the alternatives.   *Jeremy Kemper*

    Example config/environment.rb:
        # Use an application-wide secret key and the default SHA1 message digest.
        config.action_controller.session = { :secret => "can't touch this" }

        # Store a secret key per user and employ a stronger message digest.
        config.action_controller.session = {
          :digest => 'SHA512',
          :secret => Proc.new { User.current.secret_key }
        }

*   Added .erb and .builder as preferred aliases to the now deprecated .rhtml and .rxml extensions [Chad Fowler]. This is done to separate the renderer from the mime type. .erb templates are often used to render emails, atom, csv, whatever. So labeling them .rhtml doesn't make too much sense. The same goes for .rxml, which can be used to build everything from HTML to Atom to whatever. .rhtml and .rxml will continue to work until Rails 3.0, though. So this is a slow phasing out. All generators and examples will start using the new aliases, though.

*   Added caching option to AssetTagHelper#stylesheet_link_tag and AssetTagHelper#javascript_include_tag [David Heinemeier Hansson]. Examples:

        stylesheet_link_tag :all, :cache => true # when ActionController::Base.perform_caching is false =>
          <link href="/stylesheets/style1.css"  media="screen" rel="Stylesheet" type="text/css" />
          <link href="/stylesheets/styleB.css"  media="screen" rel="Stylesheet" type="text/css" />
          <link href="/stylesheets/styleX2.css" media="screen" rel="Stylesheet" type="text/css" />

        stylesheet_link_tag :all, :cache => true # when ActionController::Base.perform_caching is true =>
          <link href="/stylesheets/all.css"  media="screen" rel="Stylesheet" type="text/css" />

    ...when caching is on, all.css is the concatenation of style1.css, styleB.css, and styleX2.css.
    Same deal for JavaScripts.

*   Work around the two connection per host browser limit: use asset%d.myapp.com to distribute asset requests among asset[0123].myapp.com. Use a DNS wildcard or CNAMEs to map these hosts to your asset server. See http://www.die.net/musings/page_load_time/ for background.  *Jeremy Kemper*

*   Added default mime type for CSS (Mime::CSS) *David Heinemeier Hansson*

*   Added that rendering will automatically insert the etag header on 200 OK responses. The etag is calculated using MD5 of the response body. If a request comes in that has a matching etag, the response will be changed to a 304 Not Modified and the response body will be set to an empty string. *David Heinemeier Hansson*

*   Added X-Runtime to all responses with the request run time *David Heinemeier Hansson*

*   Add Mime::Type convenience methods to check the current mime type. *Rick Olson*

    request.format.html? # => true if Mime::HTML
    request.format.jpg?  # => true if Mime::JPG

    \# ActionController sample usage:
    \# the session will be disabled for non html/ajax requests
    session :off, :if => Proc.new { |req| !(req.format.html? || req.format.js?) }

*   Performance: patch cgi/session to require digest/md5 once rather than per #create_new_id.  *Stefan Kaes*

*   Add a :url_based_filename => true option to ActionController::Streaming::send_file, which allows URL-based filenames.  *Thomas Fuchs*

*   Fix that FormTagHelper#submit_tag using :disable_with should trigger the onsubmit handler of its form if available *David Heinemeier Hansson*

*   Fix #render_file so that TemplateError is called with the correct params and you don't get the WSOD.  *Rick Olson*

*   Fix issue with deprecation messing up #template_root= usage.  Add #prepend_view_path and #append_view_path to allow modification of a copy of the
    superclass' view_paths.  [Rick Olson]
*   Allow Controllers to have multiple view_paths instead of a single template_root.  Closes #2754 *John Long*

*   Add much-needed html-scanner tests.  Fixed CDATA parsing bug. *Rick Olson*

*   improve error message for Routing for named routes.  Closes #7346 *Rob Sanheim*

*   Added enhanced docs to routing assertions.  Closes #7359 *Rob Sanheim*

*   fix form_for example in ActionController::Resources documentation.  Closes #7362 *gnarg*

*   Make sure that the string returned by TextHelper#truncate is actually a string, not a char proxy -- that should only be used internally while working on a multibyte-safe way of truncating *David Heinemeier Hansson*

*   Added FormBuilder#submit as a delegate for FormTagHelper#submit_tag *David Heinemeier Hansson*

*   Allow Routes to generate all urls for a set of options by specifying :generate_all => true. Allows caching to properly set or expire all paths for a resource. References #1739. *Nicholas Seckar*

*   Change the query parser to map empty GET params to "" rather than nil. Closes #5694. *Nicholas Seckar*

*   date_select and datetime_select take a :default option.  #7052 *Nik Wakelin*
        date_select "post", "written_on", :default => 3.days.from_now
        date_select "credit_card", "bill_due", :default => { :day => 20 }

*   select :multiple => true suffixes the attribute name with [] unless already suffixed.  #6977 *nik.kakelin, ben, julik*

*   Improve routes documentation.  #7095 *zackchandler*

*   mail_to :encode => 'hex' also encodes the mailto: part of the href attribute as well as the linked email when no name is given.  #2061 *Jarkko Laine, pfc.pille@gmx.net*

*   Resource member routes require :id, eliminating the ambiguous overlap with collection routes.  #7229 *dkubb*

*   Remove deprecated assertions.  *Jeremy Kemper*

*   Change session restoration to allow namespaced models to be autoloaded. Closes #6348. *Nicholas Seckar*

*   Fix doubly appearing parameters due to string and symbol mixups. Closes #2551. *Anthony Eden*

*   Fix overly greedy rescues when loading helpers. Fixes #6268. *Nicholas Seckar*

*   Fixed NumberHelper#number_with_delimiter to use "." always for splitting the original number, not the delimiter parameter #7389 *ceefour*

*   Autolinking recognizes trailing and embedded . , : ;  #7354 *Jarkko Laine*

*   Make TextHelper::auto_link recognize URLs with colons in path correctly, fixes #7268.  *imajes*

*   Update to script.aculo.us 1.7.0.  *Thomas Fuchs*

*   Modernize cookie testing code, and increase coverage (Heckle++) #7101 *Kevin Clark*

*   Improve Test Coverage for ActionController::Routing::Route#matches_controller_and_action? (Heckle++) #7115 *Kevin Clark*

*   Heckling ActionController::Resources::Resource revealed that set_prefixes didn't break when :name_prefix was munged. #7081 *Kevin Clark*

*   Fix #distance_of_time_in_words to report accurately against the Duration class.  #7114 *eventualbuddha*

*   Refactor #form_tag to allow easy extending.  *Rick Olson*

*   Update to Prototype 1.5.0. *Sam Stephenson*

*   RecordInvalid, RecordNotSaved => 422 Unprocessable Entity, StaleObjectError => 409 Conflict.  #7097 *dkubb*

*   Allow fields_for to be nested inside form_for, so that the name and id get properly constructed *Jamis Buck*

*   Allow inGroupsOf and eachSlice to be called through rjs. #7046 *Cody Fauser*

*   Allow exempt_from_layout :rhtml.  #6742, #7026 *Dan Manges, Squeegy*

*   Recognize the .txt extension as Mime::TEXT *Rick Olson*

*   Fix parsing of array[] CGI parameters so extra empty values aren't included.  #6252 *Nicholas Seckar, aiwilliams, brentrowland*

*   link_to_unless_current works with full URLs as well as paths.  #6891 *Jarkko Laine, Manfred Stienstra, idrifter*

*   Lookup the mime type for #auto_discovery_link_tag in the Mime::Type class.  Closes #6941 *Josh Peek*

*   Fix bug where nested resources ignore a parent singleton parent's path prefix.  Closes #6940 *Dan Kubb*

*   Fix no method error with error_messages_on.  Closes #6935 *nik.wakelin Koz*

*   Slight doc tweak to the ActionView::Helpers::PrototypeHelper#replace docs.  Closes #6922 *Steven Bristol*

*   Slight doc tweak to #prepend_filter.  Closes #6493 *Jeremy Voorhis*

*   Add more extensive documentation to the AssetTagHelper.  Closes #6452 *Bob Silva*

*   Clean up multiple calls to #stringify_keys in TagHelper, add better documentation and testing for TagHelper.  Closes #6394 *Bob Silva*

*   [DOCS] fix reference to ActionController::Macros::AutoComplete for #text_field_with_auto_complete. Closes #2578 *Jan Prill*

*   Make sure html_document is reset between integration test requests. *ctm*

*   Set session to an empty hash if :new_session => false and no session cookie or param is present. CGI::Session was raising an unrescued ArgumentError.  *Josh Susser*

*   Routing uses URI escaping for path components and CGI escaping for query parameters.  *darix, Jeremy Kemper*

*   Fix assert_redirected_to bug where redirecting from a nested to to a top-level controller incorrectly added the current controller's nesting.  Closes #6128.  *Rick Olson*

*   Singleton resources: POST /singleton => create, GET /singleton/new => new.  *Jeremy Kemper*

*   Use 400 Bad Request status for unrescued ActiveRecord::RecordInvalid exceptions.  *Jeremy Kemper*

*   Silence log_error deprecation warnings from inspecting deprecated instance variables.  *Nate Wiger*

*   Only cache GET requests with a 200 OK response.  #6514, #6743 *RSL, anamba*

*   Add a 'referer' attribute to TestRequest. *Jamis Buck*

*   Ensure render :json => ... skips the layout.  Closes #6808 *Josh Peek*

*   Fix HTML::Node to output double quotes instead of single quotes.  Closes #6845 *mitreandy*

*   Correctly report which filter halted the chain.  #6699 *Martin Emde*

*   Fix a bug in Routing where a parameter taken from the path of the current request could not be used as a query parameter for the next. Closes #6752. *Nicholas Seckar*

*   Unrescued ActiveRecord::RecordNotFound responds with 404 instead of 500.  *Jeremy Kemper*

*   Improved auto_link to match more valid urls correctly *Tobias Lütke*

*   Add singleton resources. *Rick Olson*

    map.resource :account

    GET /account
    GET /account;edit
    UPDATE /account
    DELETE /account

*   respond_to recognizes JSON. render :json => @person.to_json automatically sets the content type and takes a :callback option to specify a client-side function to call using the rendered JSON as an argument.  #4185 *Scott Raymond, eventualbuddha*
        # application/json response with body 'Element.show({:name: "David"})'
        respond_to do |format|
          format.json { render :json => { :name => "David" }.to_json, :callback => 'Element.show' }
        end

*   Makes :discard_year work without breaking multi-attribute parsing in AR.  #1260, #3800 *sean@ardismg.com, jmartin@desertflood.com, stephen@touset.org, Bob Silva*

*   Adds html id attribute to date helper elements.  #1050, #1382 *mortonda@dgrmm.net, David North, Bob Silva*

*   Add :index and @auto_index capability to model driven date/time selects.  #847, #2655 *moriq, Doug Fales, Bob Silva*

*   Add :order to datetime_select, select_datetime, and select_date.  #1427 *Timothee Peignier, Patrick Lenz, Bob Silva*

*   Added time_select to work with time values in models. Update scaffolding.  #2489, #2833 *Justin Palmer, Andre Caum, Bob Silva*

*   Added :include_seconds to select_datetime, datetime_select and time_select.  #2998 *csn, Bob Silva*

*   All date/datetime selects can now accept an array of month names with :use_month_names. Allows for localization.  #363 *tomasj, Bob Silva*

*   Adds :time_separator to select_time and :date_separator to select_datetime. Preserves BC.  #3811 *Bob Silva*

*   Added map.root as an alias for map.connect '' *David Heinemeier Hansson*

*   Added Request#format to return the format used for the request as a mime type. If no format is specified, the first Request#accepts type is used. This means you can stop using respond_to for anything else than responses [David Heinemeier Hansson]. Examples:

        GET /posts/5.xml   | request.format => Mime::XML
        GET /posts/5.xhtml | request.format => Mime::HTML
        GET /posts/5       | request.format => request.accepts.first (usually Mime::HTML for browsers)

*   Added the option for extension aliases to mime type registration [David Heinemeier Hansson]. Example (already in the default routes):

        Mime::Type.register "text/html", :html, %w( application/xhtml+xml ), %w( xhtml )

    ...will respond on both .html and .xhtml.

*   @response.redirect_url works with 201 Created responses: just return headers['Location'] rather than checking the response status.  *Jeremy Kemper*

*   Added CSV to Mime::SET so that respond_to csv will work *Cody Fauser*

*   Fixed that HEAD should return the proper Content-Length header (that is, actually use @body.size, not just 0) *David Heinemeier Hansson*

*   Added GET-masquarading for HEAD, so request.method will return :get even for HEADs. This will help anyone relying on case request.method to automatically work with HEAD and map.resources will also allow HEADs to all GET actions. Rails automatically throws away the response content in a reply to HEAD, so you don't even need to worry about that. If you, for whatever reason, still need to distinguish between GET and HEAD in some edge case, you can use Request#head? and even Request.headers["REQUEST_METHOD"] for get the "real" answer. Closes #6694 *David Heinemeier Hansson*

*   Update Routing to complain when :controller is not specified by a route. Closes #6669. *Nicholas Seckar*

*   Ensure render_to_string cleans up after itself when an exception is raised.  #6658 *Rob Sanheim*

*   Extract template_changed_since? from compile_template? so plugins may override its behavior for non-file-based templates.  #6651 *Jeff Barczewski*

*   Update to Prototype and script.aculo.us [5579]. *Thomas Fuchs*

*   simple_format helper doesn't choke on nil.  #6644 *jerry426*

*   Update to Prototype 1.5.0_rc2 [5550] which makes it work in Opera again *Thomas Fuchs*

*   Reuse named route helper module between Routing reloads. Use remove_method to delete named route methods after each load. Since the module is never collected, this fixes a significant memory leak. *Nicholas Seckar*

*   ActionView::Base.erb_variable accessor names the buffer variable used to render templates. Defaults to _erbout; use _buf for erubis.  *Rick Olson*

*   assert_select_rjs :remove.  *Dylan Egan*

*   Always clear model associations from session.  #4795 *sd@notso.net, andylien@gmail.com*

*   Update to Prototype 1.5.0_rc2. *Sam Stephenson*

*   Remove JavaScriptLiteral in favor of ActiveSupport::JSON::Variable. *Sam Stephenson*

*   Sync ActionController::StatusCodes::STATUS_CODES with http://www.iana.org/assignments/http-status-codes.  #6586 *dkubb*

*   Multipart form values may have a content type without being treated as uploaded files if they do not provide a filename.  #6401 *Andreas Schwarz, Jeremy Kemper*

*   assert_response supports symbolic status codes.  #6569 *Kevin Clark*
        assert_response :ok
        assert_response :not_found
        assert_response :forbidden

*   Cache parsed query parameters.  #6559 *Stefan Kaes*

*   Deprecate JavaScriptHelper#update_element_function, which is superseeded by RJS *Thomas Fuchs*

*   pluralize helper interprets nil as zero.  #6474 *Tim Pope*

*   Fix invalid test fixture exposed by stricter Ruby 1.8.5 multipart parsing.  #6524 *Bob Silva*

*   Set ActionView::Base.default_form_builder once rather than passing the :builder option to every form or overriding the form helper methods.  *Jeremy Kemper*

*   Deprecate expire_matched_fragments. Use expire_fragment instead.  #6535 *Bob Silva*

*   Update to latest Prototype, which doesn't serialize disabled form elements, adds clone() to arrays, empty/non-string Element.update() and adds a fixes excessive error reporting in WebKit beta versions *Thomas Fuchs*

*   Deprecate start_form_tag and end_form_tag.  Use form_tag / '</form>' from now on.  *Rick Olson*

*   Added block-usage to PrototypeHelper#form_remote_tag, document block-usage of FormTagHelper#form_tag *Rick Olson*

*   Add a 0 margin/padding div around the hidden _method input tag that form_tag outputs.  *Rick Olson*

*   Added block-usage to TagHelper#content_tag [David Heinemeier Hansson]. Example:

     <% content_tag :div, :class => "strong" %>
         Hello world!
     <% end %>

    Will output:
        <div class="strong">Hello world!</div>

*   Deprecated UrlHelper#link_to_image and UrlHelper#link_to :post => true #6409 *Bob Silva*

*   Upgraded NumberHelper with number_to_phone support international formats to comply with ITU E.123 by supporting area codes with less than 3 digits, added precision argument to number_to_human_size (defaults to 1) #6421 *Bob Silva*

*   Fixed that setting RAILS_ASSET_ID to "" should not add a trailing slash after assets #6454 *Bob Silva/chrismear*

*   Force *_url named routes to show the host in ActionView *Rick Olson*

    <%= url_for ... %> # no host
    <%= foo_path %>    # no host
    <%= foo_url %>     # host!

*   Add support for converting blocks into function arguments to JavaScriptGenerator#call and JavaScriptProxy#call. *Sam Stephenson*

*   Add JavaScriptGenerator#literal for wrapping a string in an object whose #to_json is the string itself. *Sam Stephenson*

*   Add <%= escape_once html %> to escape html while leaving any currently escaped entities alone.  Fix button_to double-escaping issue. *Rick Olson*

*   Fix double-escaped entities, such as &amp;amp;, &amp;#123;, etc. *Rick Olson*

*   Fix deprecation warnings when rendering the template error template. *Nicholas Seckar*

*   Fix routing to correctly determine when generation fails. Closes #6300. [psross].

*   Fix broken assert_generates when extra keys are being checked. *Jamis Buck*

*   Replace KCODE checks with String#chars for truncate.  Closes #6385 *Manfred Stienstra*

*   Make page caching respect the format of the resource that is being requested even if the current route is the default route so that, e.g. posts.rss is not transformed by url_for to '/' and subsequently cached as '/index.html' when it should be cached as '/posts.rss'.  *Marcel Molina Jr.*

*   Use String#chars in TextHelper::excerpt. Closes #6386 *Manfred Stienstra*

*   Install named routes into ActionView::Base instead of proxying them to the view via helper_method. Closes #5932. *Nicholas Seckar*

*   Update to latest Prototype and script.aculo.us trunk versions *Thomas Fuchs*

*   Fix relative URL root matching problems. *Mark Imbriaco*

*   Fix filter skipping in controller subclasses.  #5949, #6297, #6299 *Martin Emde*

*   render_text may optionally append to the response body. render_javascript appends by default. This allows you to chain multiple render :update calls by setting @performed_render = false between them (awaiting a better public API).  *Jeremy Kemper*

*   Rename test assertion to prevent shadowing. Closes #6306. *psross*

*   Fixed that NumberHelper#number_to_delimiter should respect precision of higher than two digits #6231 *Philip Hallstrom*

*   Fixed that FormHelper#radio_button didn't respect an :id being passed in #6266 *evansj*

*   Added an html_options hash parameter to javascript_tag() and update_page_tag() helpers #6311 [tzaharia]. Example:

        update_page_tag :defer => 'true' { |page| ... }

    Gives:

        <script defer="true" type="text/javascript">...</script>

    Which is needed for dealing with the IE6 DOM when it's not yet fully loaded.

*   Fixed that rescue template path shouldn't be hardcoded, then it's easier to hook in your own #6295 *Mike Naberezny*

*   Fixed escaping of backslashes in JavaScriptHelper#escape_javascript #6302 *sven@c3d2.de*

*   Fixed that some 500 rescues would cause 500's themselves because the response had not yet been generated #6329 *cmselmer*

*   respond_to :html doesn't assume .rhtml.  #6281 *Hampton Catlin*

*   Fixed some deprecation warnings in ActionPack *Rick Olson*

*   assert_select_rjs decodes escaped unicode chars since the Javascript generators encode them.  #6240 *japgolly*

*   Deprecation: @cookies, @headers, @request, @response will be removed after 1.2. Use the corresponding method instead.  *Jeremy Kemper*

*   Make the :status parameter expand to the default message for that status code if it is an integer. Also support symbol statuses. [Jamis Buck]. Examples:

        head :status => 404        # expands to "404 Not Found"
        head :status => :not_found # expands to "404 Not Found"
        head :status => :created   # expands to "201 Created"

*   Add head(options = {}) for responses that have no body. [Jamis Buck]. Examples:

        head :status => 404 # return an empty response with a 404 status
        head :location => person_path(@person), :status => 201

*   Fix bug that kept any before_filter except the first one from being able to halt the before_filter chain.  *Rick Olson*

*   strip_links is case-insensitive.  #6285 *tagoh, Bob Silva*

*   Clear the cache of possible controllers whenever Routes are reloaded. *Nicholas Seckar*

*   Filters overhaul including meantime filter support using around filters + blocks.  #5949 *Martin Emde, Roman Le Negrate, Stefan Kaes, Jeremy Kemper*

*   Update RJS render tests. *sam*

*   Update CGI process to allow sessions to contain namespaced models. Closes #4638. *dfelstead@site5.com*

*   Fix routing to respect user provided requirements and defaults when assigning default routing options (such as :action => 'index'). Closes #5950. *Nicholas Seckar*

*   Rescue Errno::ECONNRESET to handle an unexpectedly closed socket connection. Improves SCGI reliability.  #3368, #6226 *sdsykes, fhanshaw@vesaria.com*

*   Added that respond_to blocks will automatically set the content type to be the same as is requested [David Heinemeier Hansson]. Examples:

        respond_to do |format|
          format.html { render :text => "I'm being sent as text/html" }
          format.rss  { render :text => "I'm being sent as application/rss+xml" }
          format.atom { render :text => "I'm being sent as application/xml", :content_type => Mime::XML }
        end

*   Added utf-8 as the default charset for all renders. You can change this default using ActionController::Base.default_charset=(encoding) *David Heinemeier Hansson*

*   Added proper getters and setters for content type and charset [David Heinemeier Hansson]. Example of what we used to do:

        response.headers["Content-Type"] = "application/atom+xml; charset=utf-8"

    ...now:

        response.content_type = Mime::ATOM
        response.charset      = "utf-8"

*   Updated prototype.js to 1.5.0_rc1 with latest fixes. *Rick Olson*

    - XPATH support
    - Make Form.getElements() return elements in the correct order
    - fix broken Form.serialize return

*   Declare file extensions exempt from layouts.  #6219 *brandon*
        Example: ActionController::Base.exempt_from_layout 'rpdf'

*   Add chained replace/update support for assert_select_rjs *Rick Olson*

        Given RJS like...

          page['test1'].replace "<div id=\"1\">foo</div>"
          page['test2'].replace_html "<div id=\"2\">foo</div>"

        Test it with...

          assert_select_rjs :chained_replace
          assert_select_rjs :chained_replace, "test1"

          assert_select_rjs :chained_replace_html
          assert_select_rjs :chained_replace_html, "test2"

*   Load helpers in alphabetical order for consistency. Resolve cyclic javascript_helper dependency.  #6132, #6178 *choonkeat@gmail.com*

*   Skip params with empty names, such as the &=Save query string from <input type="submit"/>.  #2569 *Manfred Stienstra, raphinou@yahoo.com*

*   Fix assert_tag so that :content => "foo" does not match substrings, but only exact strings. Use :content => /foo/ to match substrings. #2799 *Eric Hodel*

*   Add descriptive messages to the exceptions thrown by cgi_methods. #6091, #6103 *Nicholas Seckar, Bob Silva*

*   Update JavaScriptGenerator#show/hide/toggle/remove to new Prototype syntax for multiple ids,  #6068 *petermichaux@gmail.com*

*   Update UrlWriter to support :only_path. *Nicholas Seckar, Dave Thomas*

*   Fixed JavaScriptHelper#link_to_function and JavaScriptHelper#button_to_function to have the script argument be optional [David Heinemeier Hansson]. So what used to require a nil, like this:

        link_to("Hider", nil, :class => "hider_link") { |p| p[:something].hide }

    ...can be written like this:

        link_to("Hider", :class => "hider_link") { |p| p[:something].hide }

*   Update to script.aculo.us 1.6.3 *Thomas Fuchs*

*   Update to Prototype 1.5.0_rc1 *sam*

*   Added access to nested attributes in RJS #4548 [richcollins@gmail.com]. Examples:

        page['foo']['style']                  # => $('foo').style;
        page['foo']['style']['color']         # => $('blank_slate').style.color;
        page['foo']['style']['color'] = 'red' # => $('blank_slate').style.color = 'red';
        page['foo']['style'].color = 'red'    # => $('blank_slate').style.color = 'red';

*   Fixed that AssetTagHelper#image_tag and others using compute_public_path should not modify the incoming source argument (closes #5102) *eule@space.ch*

*   Deprecated the auto-appending of .png to AssetTagHelper#image_tag calls that doesn't have an extension *David Heinemeier Hansson*

*   Fixed FormOptionsHelper#select to respect :selected value #5813

*   Fixed TextHelper#simple_format to deal with multiple single returns within a single paragraph #5835 *moriq@moriq.com*

*   Fixed TextHelper#pluralize to handle 1 as a string #5909 *rails@bencurtis.com*

*   Improved resolution of DateHelper#distance_of_time_in_words for better precision #5994 *Bob Silva*

*   Changed that uncaught exceptions raised any where in the application will cause RAILS_ROOT/public/500.html to be read and shown instead of just the static "Application error (Rails)" *David Heinemeier Hansson*

*   Integration tests: thoroughly test ActionController::Integration::Session.  #6022 *Kevin Clark*
        (tests skipped unless you `gem install mocha`)

*   Added deprecation language for pagination which will become a plugin by Rails 2.0 *David Heinemeier Hansson*

*   Added deprecation language for in_place_editor and auto_complete_field that both pieces will become plugins by Rails 2.0 *David Heinemeier Hansson*

*   Deprecated all of ActionController::Dependencies. All dependency loading is now handled from Active Support *David Heinemeier Hansson*

*   Added assert_select* for CSS selector-based testing (deprecates assert_tag) #5936 *assaf.arkin@gmail.com*

*   radio_button_tag generates unique id attributes.  #3353 *Bob Silva, somekool@gmail.com*

*   strip_tags passes through blank args such as nil or "".  #2229, #6702 *duncan@whomwah.com, dharana*

*   Cleanup assert_tag :children counting.  #2181 *jamie@bravenet.com*

*   button_to accepts :method so you can PUT and DELETE with it.  #6005 *Dan Webb*

*   Update sanitize text helper to strip plaintext tags, and <img src="javascript:bang">.  *Rick Olson*

*   Update routing documentation.  Closes #6017 *Nathan Witmer*

*   Add routing tests to assert that RoutingError is raised when conditions aren't met.  Closes #6016 *Nathan Witmer*

*   Deprecation: update docs. #5998 *Jakob Skjerning, Kevin Clark*

*   Make auto_link parse a greater subset of valid url formats. *Jamis Buck*

*   Integration tests: headers beginning with X aren't excluded from the HTTP_ prefix, so X-Requested-With becomes HTTP_X_REQUESTED_WITH as expected. *Mike Clark*

*   Tighten rescue clauses.  #5985 *james@grayproductions.net*

*   Fix send_data documentation typo.  #5982 *brad@madriska.com*

*   Switch to using FormEncodedPairParser for parsing request parameters. *Nicholas Seckar, David Heinemeier Hansson*

*   respond_to .html now always renders #{action_name}.rhtml so that registered custom template handlers do not override it in priority. Custom mime types require a block and throw proper error now. *Tobias Lütke*

*   Deprecation: test deprecated instance vars in partials. *Jeremy Kemper*

*   Add UrlWriter to allow writing urls from Mailers and scripts. *Nicholas Seckar*

*   Clean up and run the Active Record integration tests by default.  #5854 *Kevin Clark, Jeremy Kemper*

*   Correct example in cookies docs.  #5832 *jessemerriman@warpmail.net*

*   Updated to script.aculo.us 1.6.2 *Thomas Fuchs*

*   Relax Routing's anchor pattern warning; it was preventing use of [^/] inside restrictions. *Nicholas Seckar*

*   Add controller_paths variable to Routing. *Nicholas Seckar*

*   Fix assert_redirected_to issue with named routes for module controllers.  *Rick Olson*

*   Tweak RoutingError message to show option diffs, not just missing named route significant keys. *Rick Olson*

*   Invoke method_missing directly on hidden actions. Closes #3030. *Nicholas Seckar*

*   Require Tempfile explicitly for TestUploadedFile due to changes in class auto loading.  *Rick Olson*

*   Add RoutingError exception when RouteSet fails to generate a path from a Named Route. *Rick Olson*

*   Replace Reloadable with Reloadable::Deprecated. *Nicholas Seckar*

*   Deprecation: check whether instance variables have been monkeyed with before assigning them to deprecation proxies. Raises a RuntimeError if so. *Jeremy Kemper*

*   Add support for the param_name parameter to the auto_complete_field helper. #5026 *david.a.williams@gmail.com*

*   Deprecation! @params, @session, @flash will be removed after 1.2. Use the corresponding instance methods instead. You'll get printed warnings during tests and logged warnings in dev mode when you access either instance variable directly. *Jeremy Kemper*

*   Make Routing noisy when an anchor regexp is assigned to a segment. #5674 *François Beausoleil*

*   Added months and years to the resolution of DateHelper#distance_of_time_in_words, such that "60 days ago" becomes "2 months ago" #5611 *pjhyett@gmail.com*

*   Short documentation to mention use of Mime::Type.register. #5710 *choonkeat@gmail.com*

*   Make controller_path available as an instance method.  #5724 *jmckible@gmail.com*

*   Update query parser to support adjacent hashes. *Nicholas Seckar*

*   Make action caching aware of different formats for the same action so that, e.g.  foo.xml is cached separately from foo.html. Implicitly set content type when reading in cached content with mime revealing extensions so the entire onous isn't on the webserver. *Marcel Molina Jr.*

*   Restrict Request Method hacking with ?_method to POST requests.  *Rick Olson*

*   Fix bug when passing multiple options to SimplyRestful, like :new => { :preview => :get, :draft => :get }.  *Rick Olson, Josh Susser, Lars Pind*

*   Dup the options passed to map.resources so that multiple resources get the same options.  *Rick Olson*

*   Fixed the new_#{resource}_url route and added named route tests for Simply Restful.  *Rick Olson*

*   Added map.resources from the Simply Restful plugin [David Heinemeier Hansson]. Examples (the API has changed to use plurals!):

        map.resources :messages
        map.resources :messages, :comments
        map.resources :messages, :new => { :preview => :post }

*   Fixed that integration simulation of XHRs should set Accept header as well *Edward Frederick*

*   TestRequest#reset_session should restore a TestSession, not a hash *Michael Koziarski*

*   Don't search a load-path of '.' for controller files *Jamis Buck*

*   Update integration.rb to require test_process explicitly instead of via Dependencies. *Nicholas Seckar*

*   Fixed that you can still access the flash after the flash has been reset in reset_session.  Closes #5584 *lmarlow*

*   Allow form_for and fields_for to work with indexed form inputs.  *Jeremy Kemper, Matt Lyon*

    <% form_for 'post[]', @post do |f| -%>
    <% end -%>

*   Remove leak in development mode by replacing define_method with module_eval. *Nicholas Seckar*

*   Provide support for decimal columns to form helpers. Closes #5672. *Dave Thomas*

*   Update documentation for erb trim syntax. #5651 *matt@mattmargolis.net*

*   Pass :id => nil or :class => nil to error_messages_for to supress that html attribute. #3586 *olivier_ansaldi@yahoo.com*

*   Reset @html_document between requests so assert_tag works. #4810 *Jarkko Laine, easleydp@gmail.com*

*   Update render :partial documentation. #5646 *matt@mattmargolis.net*

*   Integration tests behave well with render_component. #4632 *edward.frederick@revolution.com, dev.rubyonrails@maxdunn.com*

*   Added exception handling of missing layouts #5373 *chris@ozmm.org*

*   Fixed that real files and symlinks should be treated the same when compiling templates #5438 *zachary@panandscan.com*

*   Fixed that the flash should be reset when reset_session is called #5584 *Shugo Maeda*

*   Added special case for "1 Byte" in NumberHelper#number_to_human_size #5593 *murpyh@rubychan.de*

*   Fixed proper form-encoded parameter parsing for requests with "Content-Type: application/x-www-form-urlencoded; charset=utf-8" (note the presence of a charset directive) *David Heinemeier Hansson*

*   Add route_name_path method to generate only the path for a named routes. For example, map.person will add person_path. *Nicholas Seckar*

*   Avoid naming collision among compiled view methods. *Jeremy Kemper*

*   Fix CGI extensions when they expect string but get nil in Windows. Closes #5276 *Mislav Marohnić*

*   Determine the correct template_root for deeply nested components.  #2841 *s.brink@web.de*

*   Fix that routes with *path segments in the recall can generate URLs. *Rick Olson*

*   Fix strip_links so that it doesn't hang on multiline <acronym> tags *Jamis Buck*

*   Remove problematic control chars in rescue template. #5316 *Stefan Kaes*

*   Make sure passed routing options are not mutated by routing code. #5314 *Blair Zajac*

*   Make sure changing the controller from foo/bar to bing/bang does not change relative to foo. *Jamis Buck*

*   Escape the path before routing recognition. #3671

*   Make sure :id and friends are unescaped properly. #5275 *me@julik.nl*

*   Fix documentation for with_routing to reflect new reality. #5281 *rramdas@gmail.com*

*   Rewind readable CGI params so others may reread them (such as CGI::Session when passing the session id in a multipart form).  #210 *mklame@atxeu.com, matthew@walker.wattle.id.au*

*   Added Mime::TEXT (text/plain) and Mime::ICS (text/calendar) as new default types *David Heinemeier Hansson*

*   Added Mime::Type.register(string, symbol, synonyms = []) for adding new custom mime types [David Heinemeier Hansson]. Example: Mime::Type.register("image/gif", :gif)

*   Added support for Mime objects in render :content_type option [David Heinemeier Hansson]. Example: render :text => some_atom, :content_type => Mime::ATOM

*   Add :status option to send_data and send_file. Defaults to '200 OK'.  #5243 *Manfred Stienstra <m.stienstra@fngtps.com>*

*   Routing rewrite. Simpler, faster, easier to understand. The published API for config/routes.rb is unchanged, but nearly everything else is different, so expect breakage in plugins and libs that try to fiddle with routes. *Nicholas Seckar, Jamis Buck*

    map.connect '/foo/:id', :controller => '...', :action => '...'
    map.connect '/foo/:id.:format', :controller => '...', :action => '...'
    map.connect '/foo/:id', ..., :conditions => { :method => :get }

*   Cope with missing content type and length headers. Parse parameters from multipart and urlencoded request bodies only. *Jeremy Kemper*

*   Accept multipart PUT parameters. #5235 *guy.naor@famundo.com*

*   Added interrogation of params[:format] to determine Accept type. If :format is specified and matches a declared extension, like "rss" or "xml", that mime type will be put in front of the accept handler. This means you can link to the same action from different extensions and use that fact to determine output [David Heinemeier Hansson]. Example:

    class WeblogController < ActionController::Base
        def index
          @posts = Post.find :all

          respond_to do |format|
            format.html
            format.xml { render :xml => @posts.to_xml }
            format.rss { render :action => "feed.rxml" }
          end
        end
    end

    \# returns HTML when requested by a browser, since the browser
    \# has the HTML mimetype at the top of its priority list
    Accept: text/html
    GET /weblog

    \# returns the XML
    Accept: application/xml
    GET /weblog

    \# returns the HTML
    Accept: application/xml
    GET /weblog.html

    \# returns the XML
    Accept: text/html
    GET /weblog.xml

    All this relies on the fact that you have a route that includes .:format.

*   Expanded :method option in FormTagHelper#form_tag, FormHelper#form_for, PrototypeHelper#remote_form_for, PrototypeHelper#remote_form_tag, and PrototypeHelper#link_to_remote to allow for verbs other than GET and POST by automatically creating a hidden form field named _method, which will simulate the other verbs over post *David Heinemeier Hansson*

*   Added :method option to UrlHelper#link_to, which allows for using other verbs than GET for the link. This replaces the :post option, which is now deprecated. Example: link_to "Destroy", person_url(:id => person), :method => :delete *David Heinemeier Hansson*

*   follow_redirect doesn't complain about being redirected to the same controller. #5153 *dymo@mk.ukrtelecom.ua*

*   Add layout attribute to response object with the name of the layout that was rendered, or nil if none rendered. *Kevin Clark*

*   Fix NoMethodError when parsing params like &&. *Adam Greenfield*

*   Fix flip flopped logic in docs for url_for's :only_path option. Closes #4998. *esad@esse.at*

*   form.text_area handles the :size option just like the original text_area (:size => '60x10' becomes cols="60" rows="10").  *Jeremy Kemper*

*   Excise ingrown code from FormOptionsHelper#options_for_select. #5008 *anonymous*

*   Small fix in routing to allow dynamic routes (broken after [4242]) *Rick Olson*

        map.connect '*path', :controller => 'files', :action => 'show'

*   Replace alias method chaining with Module#alias_method_chain. *Marcel Molina Jr.*

*   Replace Ruby's deprecated append_features in favor of included. *Marcel Molina Jr.*

*   Use #flush between switching from #write to #syswrite. Closes #4907. *Blair Zajac <blair@orcaware.com>*

*   Documentation fix: integration test scripts don't require integration_test. Closes #4914. *Frederick Ros <sl33p3r@free.fr>*

*   ActionController::Base Summary documentation rewrite. Closes #4900. *Kevin Clark*

*   Fix text_helper.rb documentation rendering. Closes #4725. *Frederick Ros*

*   Fixes bad rendering of JavaScriptMacrosHelper rdoc (closes #4910) *Frederick Ros*

*   Allow error_messages_for to report errors for multiple objects, as well as support for customizing the name of the object in the error summary header. Closes #4186. *andrew@redlinesoftware.com, Marcel Molina Jr.*

    error_messages_for :account, :user, :subscription, :object_name => :account

*   Enhance documentation for setting headers in integration tests. Skip auto HTTP prepending when its already there. Closes #4079. *Rick Olson*

*   Documentation for AbstractRequest. Closes #4895. *Kevin Clark*

*   Refactor various InstanceTag instance method to class methods. Closes #4800. *Stefan Kaes*

*   Remove all remaining references to @params in the documentation. *Marcel Molina Jr.*

*   Add documentation for redirect_to :back's RedirectBackError exception.  *Marcel Molina Jr.*

*   Update layout and content_for documentation to use yield rather than magic @content_for instance variables. *Marcel Molina Jr.*

*   Fix assert_redirected_to tests according to real-world usage.  Also, don't fail if you add an extra :controller option: *Rick Olson*

        redirect_to :action => 'new'
        assert_redirected_to :controller => 'monkeys', :action => 'new'

*   Cache CgiRequest#request_parameters so that multiple calls don't re-parse multipart data. *Rick Olson*

*   Diff compared routing options.  Allow #assert_recognizes to take a second arg as a hash to specify optional request method *Rick Olson*

        assert_recognizes({:controller => 'users', :action => 'index'}, 'users')
        assert_recognizes({:controller => 'users', :action => 'create'}, {:path => 'users', :method => :post})

*   Diff compared options with #assert_redirected_to *Rick Olson*

*   Add support in routes for semicolon delimited "subpaths", like /books/:id;:action *Jamis Buck*

*   Change link_to_function and button_to_function to (optionally) take an update_page block instead of a JavaScript string. Closes #4804. *zraii@comcast.net, Sam Stephenson*

*   Fixed that remote_form_for can leave out the object parameter and default to the instance variable of the object_name, just like form_for *David Heinemeier Hansson*

*   Modify routing so that you can say :require => { :method => :post } for a route, and the route will never be selected unless the request method is POST. Only works for route recognition, not for route generation. *Jamis Buck*

*   Added :add_headers option to verify which merges a hash of name/value pairs into the response's headers hash if the prerequisites cannot be satisfied. *Sam Stephenson*
    ex. verify :only => :speak, :method => :post,
                 :render => { :status => 405, :text => "Must be post" },
                 :add_headers => { "Allow" => "POST" }

*   Added ActionController.filter_parameter_logging that makes it easy to remove passwords, credit card numbers, and other sensitive information from being logged when a request is handled #1897 *jeremye@bsa.ca.gov*


## 1.13.3 (March 12th, 2007) ##

*   Apply [5709] to stable.

*   session_enabled? works with session :off.  #6680 *Jonathan del Strother*

*   Performance: patch cgi/session to require digest/md5 once rather than per #create_new_id.  *Stefan Kaes*


## 1.13.2 (February 5th, 2007) ##

*   Add much-needed html-scanner tests.  Fixed CDATA parsing bug. *Rick Olson*

*   improve error message for Routing for named routes. *Rob Sanheim*

*   Added enhanced docs to routing assertions. *Rob Sanheim*

*   fix form_for example in ActionController::Resources documentation. *gnarg*

*   Add singleton resources from trunk *Rick Olson*

*   select :multiple => true suffixes the attribute name with [] unless already suffixed.  #6977 *nik.kakelin, ben, julik*

*   Improve routes documentation.  #7095 *zackchandler*

*   Resource member routes require :id, eliminating the ambiguous overlap with collection routes.  #7229 *dkubb*

*   Fixed NumberHelper#number_with_delimiter to use "." always for splitting the original number, not the delimiter parameter #7389 *ceefour*

*   Autolinking recognizes trailing and embedded . , : ;  #7354 *Jarkko Laine*

*   Make TextHelper::auto_link recognize URLs with colons in path correctly, fixes #7268.  *imajes*

*   Improved auto_link to match more valid urls correctly *Tobias Lütke*


## 1.13.1 (January 18th, 2007) ##

*   Fixed content-type bug in Prototype *sam*


## 1.13.0 (January 16th, 2007) ##

*   Modernize cookie testing code, and increase coverage (Heckle++) #7101 *Kevin Clark*

*   Heckling ActionController::Resources::Resource revealed that set_prefixes didn't break when :name_prefix was munged. #7081 *Kevin Clark*

*   Update to Prototype 1.5.0. *Sam Stephenson*

*   Allow exempt_from_layout :rhtml.  #6742, #7026 *Dan Manges, Squeegy*

*   Fix parsing of array[] CGI parameters so extra empty values aren't included.  #6252 *Nicholas Seckar, aiwilliams, brentrowland*

*   link_to_unless_current works with full URLs as well as paths.  #6891 *Jarkko Laine, Manfred Stienstra, idrifter*

*   Fix HTML::Node to output double quotes instead of single quotes.  Closes #6845 *mitreandy*

*   Fix no method error with error_messages_on.  Closes #6935 *nik.wakelin Koz*

*   Slight doc tweak to the ActionView::Helpers::PrototypeHelper#replace docs.  Closes #6922 *Steven Bristol*

*   Slight doc tweak to #prepend_filter.  Closes #6493 *Jeremy Voorhis*

*   Add more extensive documentation to the AssetTagHelper.  Closes #6452 *Bob Silva*

*   Clean up multiple calls to #stringify_keys in TagHelper, add better documentation and testing for TagHelper.  Closes #6394 *Bob Silva*

*   [DOCS] fix reference to ActionController::Macros::AutoComplete for #text_field_with_auto_complete. Closes #2578 *Jan Prill*

*   Make sure html_document is reset between integration test requests. *ctm*

*   Set session to an empty hash if :new_session => false and no session cookie or param is present. CGI::Session was raising an unrescued ArgumentError.  *Josh Susser*

*   Fix assert_redirected_to bug where redirecting from a nested to to a top-level controller incorrectly added the current controller's nesting.  Closes #6128.  *Rick Olson*

*   Ensure render :json => ... skips the layout.  #6808 *Josh Peek*

*   Silence log_error deprecation warnings from inspecting deprecated instance variables.  *Nate Wiger*

*   Only cache GET requests with a 200 OK response.  #6514, #6743 *RSL, anamba*

*   Correctly report which filter halted the chain.  #6699 *Martin Emde*

*   respond_to recognizes JSON. render :json => @person.to_json automatically sets the content type and takes a :callback option to specify a client-side function to call using the rendered JSON as an argument.  #4185 *Scott Raymond, eventualbuddha*
        # application/json response with body 'Element.show({:name: "David"})'
        respond_to do |format|
          format.json { render :json => { :name => "David" }.to_json, :callback => 'Element.show' }
        end

*   Makes :discard_year work without breaking multi-attribute parsing in AR.  #1260, #3800 *sean@ardismg.com, jmartin@desertflood.com, stephen@touset.org, Bob Silva*

*   Adds html id attribute to date helper elements.  #1050, #1382 *mortonda@dgrmm.net, David North, Bob Silva*

*   Add :index and @auto_index capability to model driven date/time selects.  #847, #2655 *moriq, Doug Fales, Bob Silva*

*   Add :order to datetime_select, select_datetime, and select_date.  #1427 *Timothee Peignier, Patrick Lenz, Bob Silva*

*   Added time_select to work with time values in models. Update scaffolding.  #2489, #2833 *Justin Palmer, Andre Caum, Bob Silva*

*   Added :include_seconds to select_datetime, datetime_select and time_select.  #2998 *csn, Bob Silva*

*   All date/datetime selects can now accept an array of month names with :use_month_names. Allows for localization.  #363 *tomasj, Bob Silva*

*   Adds :time_separator to select_time and :date_separator to select_datetime. Preserves BC.  #3811 *Bob Silva*

*   @response.redirect_url works with 201 Created responses: just return headers['Location'] rather than checking the response status.  *Jeremy Kemper*

*   Fixed that HEAD should return the proper Content-Length header (that is, actually use @body.size, not just 0) *David Heinemeier Hansson*

*   Added GET-masquarading for HEAD, so request.method will return :get even for HEADs. This will help anyone relying on case request.method to automatically work with HEAD and map.resources will also allow HEADs to all GET actions. Rails automatically throws away the response content in a reply to HEAD, so you don't even need to worry about that. If you, for whatever reason, still need to distinguish between GET and HEAD in some edge case, you can use Request#head? and even Request.headers["REQUEST_METHOD"] for get the "real" answer. Closes #6694 *David Heinemeier Hansson*


## 1.13.0 RC1 (r5619, November 22nd, 2006) ##

*   Update Routing to complain when :controller is not specified by a route. Closes #6669. *Nicholas Seckar*

*   Ensure render_to_string cleans up after itself when an exception is raised.  #6658 *rsanheim*

*   Update to Prototype and script.aculo.us [5579]. *Sam Stephenson, Thomas Fuchs*

*   simple_format helper doesn't choke on nil.  #6644 *jerry426*

*   Reuse named route helper module between Routing reloads. Use remove_method to delete named route methods after each load. Since the module is never collected, this fixes a significant memory leak. *Nicholas Seckar*

*   Deprecate standalone components.  *Jeremy Kemper*

*   Always clear model associations from session.  #4795 *sd@notso.net, andylien@gmail.com*

*   Remove JavaScriptLiteral in favor of ActiveSupport::JSON::Variable. *Sam Stephenson*

*   Sync ActionController::StatusCodes::STATUS_CODES with http://www.iana.org/assignments/http-status-codes.  #6586 *dkubb*

*   Multipart form values may have a content type without being treated as uploaded files if they do not provide a filename.  #6401 *Andreas Schwarz, Jeremy Kemper*

*   assert_response supports symbolic status codes.  #6569 *Kevin Clark*
        assert_response :ok
        assert_response :not_found
        assert_response :forbidden

*   Cache parsed query parameters.  #6559 *Stefan Kaes*

*   Deprecate JavaScriptHelper#update_element_function, which is superseeded by RJS *Thomas Fuchs*

*   Fix invalid test fixture exposed by stricter Ruby 1.8.5 multipart parsing.  #6524 *Bob Silva*

*   Set ActionView::Base.default_form_builder once rather than passing the :builder option to every form or overriding the form helper methods.  *Jeremy Kemper*

*   Deprecate expire_matched_fragments. Use expire_fragment instead.  #6535 *Bob Silva*

*   Deprecate start_form_tag and end_form_tag.  Use form_tag / '</form>' from now on.  *Rick Olson*

*   Added block-usage to PrototypeHelper#form_remote_tag, document block-usage of FormTagHelper#form_tag *Rick Olson*

*   Add a 0 margin/padding div around the hidden _method input tag that form_tag outputs.  *Rick Olson*

*   Added block-usage to TagHelper#content_tag [David Heinemeier Hansson]. Example:

     <% content_tag :div, :class => "strong" %>
         Hello world!
     <% end %>

    Will output:
        <div class="strong">Hello world!</div>

*   Deprecated UrlHelper#link_to_image and UrlHelper#link_to :post => true #6409 *Bob Silva*

*   Upgraded NumberHelper with number_to_phone support international formats to comply with ITU E.123 by supporting area codes with less than 3 digits, added precision argument to number_to_human_size (defaults to 1) #6421 *Bob Silva*

*   Fixed that setting RAILS_ASSET_ID to "" should not add a trailing slash after assets #6454 *Bob Silva/chrismear*

*   Force *_url named routes to show the host in ActionView *Rick Olson*

    <%= url_for ... %> # no host
    <%= foo_path %>    # no host
    <%= foo_url %>     # host!

*   Add support for converting blocks into function arguments to JavaScriptGenerator#call and JavaScriptProxy#call. *Sam Stephenson*

*   Add JavaScriptGenerator#literal for wrapping a string in an object whose #to_json is the string itself. *Sam Stephenson*

*   Add <%= escape_once html %> to escape html while leaving any currently escaped entities alone.  Fix button_to double-escaping issue. *Rick Olson*

*   Fix double-escaped entities, such as &amp;amp;, &amp;#123;, etc. *Rick Olson*

*   Fix routing to correctly determine when generation fails. Closes #6300. [psross].

*   Fix broken assert_generates when extra keys are being checked. *Jamis Buck*

*   Replace KCODE checks with String#chars for truncate.  Closes #6385 *Manfred Stienstra*

*   Make page caching respect the format of the resource that is being requested even if the current route is the default route so that, e.g. posts.rss is not transformed by url_for to '/' and subsequently cached as '/index.html' when it should be cached as '/posts.rss'.  *Marcel Molina Jr.*

*   Use String#chars in TextHelper::excerpt. Closes #6386 *Manfred Stienstra*

*   Fix relative URL root matching problems. *Mark Imbriaco*

*   Fix filter skipping in controller subclasses.  #5949, #6297, #6299 *Martin Emde*

*   render_text may optionally append to the response body. render_javascript appends by default. This allows you to chain multiple render :update calls by setting @performed_render = false between them (awaiting a better public API).  *Jeremy Kemper*

*   Rename test assertion to prevent shadowing. Closes #6306. *psross*

*   Fixed that NumberHelper#number_to_delimiter should respect precision of higher than two digits #6231 *Philip Hallstrom*

*   Fixed that FormHelper#radio_button didn't respect an :id being passed in #6266 *evansj*

*   Added an html_options hash parameter to javascript_tag() and update_page_tag() helpers #6311 [tzaharia]. Example:

        update_page_tag :defer => 'true' { |page| ... }

    Gives:

        <script defer="true" type="text/javascript">...</script>

    Which is needed for dealing with the IE6 DOM when it's not yet fully loaded.

*   Fixed that rescue template path shouldn't be hardcoded, then it's easier to hook in your own #6295 *Mike Naberezny*

*   Fixed escaping of backslashes in JavaScriptHelper#escape_javascript #6302 *sven@c3d2.de*

*   Fixed that some 500 rescues would cause 500's themselves because the response had not yet been generated #6329 *cmselmer*

*   respond_to :html doesn't assume .rhtml.  #6281 *Hampton Catlin*

*   Fixed some deprecation warnings in ActionPack *Rick Olson*

*   assert_select_rjs decodes escaped unicode chars since the Javascript generators encode them.  #6240 *japgolly*

*   Deprecation: @cookies, @headers, @request, @response will be removed after 1.2. Use the corresponding method instead.  *Jeremy Kemper*

*   Make the :status parameter expand to the default message for that status code if it is an integer. Also support symbol statuses. [Jamis Buck]. Examples:

        head :status => 404        # expands to "404 Not Found"
        head :status => :not_found # expands to "404 Not Found"
        head :status => :created   # expands to "201 Created"

*   Add head(options = {}) for responses that have no body. [Jamis Buck]. Examples:

        head :status => 404 # return an empty response with a 404 status
        head :location => person_path(@person), :status => 201

*   Fix bug that kept any before_filter except the first one from being able to halt the before_filter chain.  *Rick Olson*

*   strip_links is case-insensitive.  #6285 *tagoh, Bob Silva*

*   Clear the cache of possible controllers whenever Routes are reloaded. *Nicholas Seckar*

*   Filters overhaul including meantime filter support using around filters + blocks.  #5949 *Martin Emde, Roman Le Negrate, Stefan Kaes, Jeremy Kemper*

*   Update CGI process to allow sessions to contain namespaced models. Closes #4638. *dfelstead@site5.com*

*   Fix routing to respect user provided requirements and defaults when assigning default routing options (such as :action => 'index'). Closes #5950. *Nicholas Seckar*

*   Rescue Errno::ECONNRESET to handle an unexpectedly closed socket connection. Improves SCGI reliability.  #3368, #6226 *sdsykes, fhanshaw@vesaria.com*

*   Added that respond_to blocks will automatically set the content type to be the same as is requested [David Heinemeier Hansson]. Examples:

        respond_to do |format|
          format.html { render :text => "I'm being sent as text/html" }
          format.rss  { render :text => "I'm being sent as application/rss+xml" }
          format.atom { render :text => "I'm being sent as application/xml", :content_type => Mime::XML }
        end

*   Added utf-8 as the default charset for all renders. You can change this default using ActionController::Base.default_charset=(encoding) *David Heinemeier Hansson*

*   Added proper getters and setters for content type and charset [David Heinemeier Hansson]. Example of what we used to do:

        response.headers["Content-Type"] = "application/atom+xml; charset=utf-8"

    ...now:

        response.content_type = Mime::ATOM
        response.charset      = "utf-8"

*   Declare file extensions exempt from layouts.  #6219 *brandon*
        Example: ActionController::Base.exempt_from_layout 'rpdf'

*   Add chained replace/update support for assert_select_rjs *Rick Olson*

        Given RJS like...

          page['test1'].replace "<div id=\"1\">foo</div>"
          page['test2'].replace_html "<div id=\"2\">foo</div>"

        Test it with...

          assert_select_rjs :chained_replace
          assert_select_rjs :chained_replace, "test1"

          assert_select_rjs :chained_replace_html
          assert_select_rjs :chained_replace_html, "test2"

*   Load helpers in alphabetical order for consistency. Resolve cyclic javascript_helper dependency.  #6132, #6178 *choonkeat@gmail.com*

*   Skip params with empty names, such as the &=Save query string from <input type="submit"/>.  #2569 *Manfred Stienstra, raphinou@yahoo.com*

*   Fix assert_tag so that :content => "foo" does not match substrings, but only exact strings. Use :content => /foo/ to match substrings. #2799 *Eric Hodel*

*   Update JavaScriptGenerator#show/hide/toggle/remove to new Prototype syntax for multiple ids,  #6068 *petermichaux@gmail.com*

*   Update UrlWriter to support :only_path. *Nicholas Seckar, Dave Thomas*

*   Fixed JavaScriptHelper#link_to_function and JavaScriptHelper#button_to_function to have the script argument be optional [David Heinemeier Hansson]. So what used to require a nil, like this:

        link_to("Hider", nil, :class => "hider_link") { |p| p[:something].hide }

    ...can be written like this:

        link_to("Hider", :class => "hider_link") { |p| p[:something].hide }

*   Added access to nested attributes in RJS #4548 [richcollins@gmail.com]. Examples:

        page['foo']['style']                  # => $('foo').style;
        page['foo']['style']['color']         # => $('blank_slate').style.color;
        page['foo']['style']['color'] = 'red' # => $('blank_slate').style.color = 'red';
        page['foo']['style'].color = 'red'    # => $('blank_slate').style.color = 'red';

*   Fixed that AssetTagHelper#image_tag and others using compute_public_path should not modify the incoming source argument (closes #5102) *eule@space.ch*

*   Deprecated the auto-appending of .png to AssetTagHelper#image_tag calls that doesn't have an extension *David Heinemeier Hansson*

*   Fixed FormOptionsHelper#select to respect :selected value #5813

*   Fixed TextHelper#simple_format to deal with multiple single returns within a single paragraph #5835 *moriq@moriq.com*

*   Fixed TextHelper#pluralize to handle 1 as a string #5909 *rails@bencurtis.com*

*   Improved resolution of DateHelper#distance_of_time_in_words for better precision #5994 *Bob Silva*

*   Changed that uncaught exceptions raised any where in the application will cause RAILS_ROOT/public/500.html to be read and shown instead of just the static "Application error (Rails)" *David Heinemeier Hansson*

*   Added deprecation language for pagination which will become a plugin by Rails 2.0 *David Heinemeier Hansson*

*   Added deprecation language for in_place_editor and auto_complete_field that both pieces will become plugins by Rails 2.0 *David Heinemeier Hansson*

*   Deprecated all of ActionController::Dependencies. All dependency loading is now handled from Active Support *David Heinemeier Hansson*

*   Added assert_select* for CSS selector-based testing (deprecates assert_tag) #5936 *assaf.arkin@gmail.com*

*   radio_button_tag generates unique id attributes.  #3353 *Bob Silva, somekool@gmail.com*

*   strip_tags passes through blank args such as nil or "".  #2229, #6702 *duncan@whomwah.com, dharana*

*   Cleanup assert_tag :children counting.  #2181 *jamie@bravenet.com*

*   button_to accepts :method so you can PUT and DELETE with it.  #6005 *Dan Webb*

*   Update sanitize text helper to strip plaintext tags, and <img src="javascript:bang">.  *Rick Olson*

*   Add routing tests to assert that RoutingError is raised when conditions aren't met.  Closes #6016 *Nathan Witmer*

*   Make auto_link parse a greater subset of valid url formats. *Jamis Buck*

*   Integration tests: headers beginning with X aren't excluded from the HTTP_ prefix, so X-Requested-With becomes HTTP_X_REQUESTED_WITH as expected. *Mike Clark*

*   Switch to using FormEncodedPairParser for parsing request parameters. *Nicholas Seckar, David Heinemeier Hansson*

*   respond_to .html now always renders #{action_name}.rhtml so that registered custom template handlers do not override it in priority. Custom mime types require a block and throw proper error now. *Tobias Lütke*

*   Deprecation: test deprecated instance vars in partials. *Jeremy Kemper*

*   Add UrlWriter to allow writing urls from Mailers and scripts. *Nicholas Seckar*

*   Relax Routing's anchor pattern warning; it was preventing use of [^/] inside restrictions. *Nicholas Seckar*

*   Add controller_paths variable to Routing. *Nicholas Seckar*

*   Fix assert_redirected_to issue with named routes for module controllers.  *Rick Olson*

*   Tweak RoutingError message to show option diffs, not just missing named route significant keys. *Rick Olson*

*   Invoke method_missing directly on hidden actions. Closes #3030. *Nicholas Seckar*

*   Add RoutingError exception when RouteSet fails to generate a path from a Named Route. *Rick Olson*

*   Replace Reloadable with Reloadable::Deprecated. *Nicholas Seckar*

*   Deprecation: check whether instance variables have been monkeyed with before assigning them to deprecation proxies. Raises a RuntimeError if so. *Jeremy Kemper*

*   Add support for the param_name parameter to the auto_complete_field helper. #5026 *david.a.williams@gmail.com*

*   Deprecation! @params, @session, @flash will be removed after 1.2. Use the corresponding instance methods instead. You'll get printed warnings during tests and logged warnings in dev mode when you access either instance variable directly. *Jeremy Kemper*

*   Make Routing noisy when an anchor regexp is assigned to a segment. #5674 *François Beausoleil*

*   Added months and years to the resolution of DateHelper#distance_of_time_in_words, such that "60 days ago" becomes "2 months ago" #5611 *pjhyett@gmail.com*

*   Make controller_path available as an instance method.  #5724 *jmckible@gmail.com*

*   Update query parser to support adjacent hashes. *Nicholas Seckar*

*   Make action caching aware of different formats for the same action so that, e.g.  foo.xml is cached separately from foo.html. Implicitly set content type when reading in cached content with mime revealing extensions so the entire onous isn't on the webserver. *Marcel Molina Jr.*

*   Restrict Request Method hacking with ?_method to POST requests.  *Rick Olson*

*   Fixed the new_#{resource}_url route and added named route tests for Simply Restful.  *Rick Olson*

*   Added map.resources from the Simply Restful plugin [David Heinemeier Hansson]. Examples (the API has changed to use plurals!):

        map.resources :messages
        map.resources :messages, :comments
        map.resources :messages, :new => { :preview => :post }

*   Fixed that integration simulation of XHRs should set Accept header as well *Edward Frederick*

*   TestRequest#reset_session should restore a TestSession, not a hash *Michael Koziarski*

*   Don't search a load-path of '.' for controller files *Jamis Buck*

*   Update integration.rb to require test_process explicitly instead of via Dependencies. *Nicholas Seckar*

*   Fixed that you can still access the flash after the flash has been reset in reset_session.  Closes #5584 *lmarlow*

*   Allow form_for and fields_for to work with indexed form inputs.  *Jeremy Kemper, Matt Lyon*

    <% form_for 'post[]', @post do |f| -%>
    <% end -%>

*   Remove leak in development mode by replacing define_method with module_eval. *Nicholas Seckar*

*   Provide support for decimal columns to form helpers. Closes #5672. *Dave Thomas*

*   Pass :id => nil or :class => nil to error_messages_for to supress that html attribute. #3586 *olivier_ansaldi@yahoo.com*

*   Reset @html_document between requests so assert_tag works. #4810 *Jarkko Laine, easleydp@gmail.com*

*   Integration tests behave well with render_component. #4632 *edward.frederick@revolution.com, dev.rubyonrails@maxdunn.com*

*   Added exception handling of missing layouts #5373 *chris@ozmm.org*

*   Fixed that real files and symlinks should be treated the same when compiling templates #5438 *zachary@panandscan.com*

*   Fixed that the flash should be reset when reset_session is called #5584 *Shugo Maeda*

*   Added special case for "1 Byte" in NumberHelper#number_to_human_size #5593 *murpyh@rubychan.de*

*   Fixed proper form-encoded parameter parsing for requests with "Content-Type: application/x-www-form-urlencoded; charset=utf-8" (note the presence of a charset directive) *David Heinemeier Hansson*

*   Add route_name_path method to generate only the path for a named routes. For example, map.person will add person_path. *Nicholas Seckar*

*   Avoid naming collision among compiled view methods. *Jeremy Kemper*

*   Fix CGI extensions when they expect string but get nil in Windows. Closes #5276 *Mislav Marohnić*

*   Determine the correct template_root for deeply nested components.  #2841 *s.brink@web.de*

*   Fix that routes with *path segments in the recall can generate URLs. *Rick Olson*

*   Fix strip_links so that it doesn't hang on multiline <acronym> tags *Jamis Buck*

*   Remove problematic control chars in rescue template. #5316 *Stefan Kaes*

*   Make sure passed routing options are not mutated by routing code. #5314 *Blair Zajac*

*   Make sure changing the controller from foo/bar to bing/bang does not change relative to foo. *Jamis Buck*

*   Escape the path before routing recognition. #3671

*   Make sure :id and friends are unescaped properly. #5275 *me@julik.nl*

*   Rewind readable CGI params so others may reread them (such as CGI::Session when passing the session id in a multipart form).  #210 *mklame@atxeu.com, matthew@walker.wattle.id.au*

*   Added Mime::TEXT (text/plain) and Mime::ICS (text/calendar) as new default types *David Heinemeier Hansson*

*   Added Mime::Type.register(string, symbol, synonyms = []) for adding new custom mime types [David Heinemeier Hansson]. Example: Mime::Type.register("image/gif", :gif)

*   Added support for Mime objects in render :content_type option [David Heinemeier Hansson]. Example: render :text => some_atom, :content_type => Mime::ATOM

*   Add :status option to send_data and send_file. Defaults to '200 OK'.  #5243 *Manfred Stienstra <m.stienstra@fngtps.com>*

*   Routing rewrite. Simpler, faster, easier to understand. The published API for config/routes.rb is unchanged, but nearly everything else is different, so expect breakage in plugins and libs that try to fiddle with routes. *Nicholas Seckar, Jamis Buck*

    map.connect '/foo/:id', :controller => '...', :action => '...'
    map.connect '/foo/:id.:format', :controller => '...', :action => '...'
    map.connect '/foo/:id', ..., :conditions => { :method => :get }

*   Cope with missing content type and length headers. Parse parameters from multipart and urlencoded request bodies only. *Jeremy Kemper*

*   Accept multipart PUT parameters. #5235 *guy.naor@famundo.com*

*   Added interrogation of params[:format] to determine Accept type. If :format is specified and matches a declared extension, like "rss" or "xml", that mime type will be put in front of the accept handler. This means you can link to the same action from different extensions and use that fact to determine output [David Heinemeier Hansson]. Example:

    class WeblogController < ActionController::Base
        def index
          @posts = Post.find :all

          respond_to do |format|
            format.html
            format.xml { render :xml => @posts.to_xml }
            format.rss { render :action => "feed.rxml" }
          end
        end
    end

    \# returns HTML when requested by a browser, since the browser
    \# has the HTML mimetype at the top of its priority list
    Accept: text/html
    GET /weblog

    \# returns the XML
    Accept: application/xml
    GET /weblog

    \# returns the HTML
    Accept: application/xml
    GET /weblog.html

    \# returns the XML
    Accept: text/html
    GET /weblog.xml

    All this relies on the fact that you have a route that includes .:format.

*   Expanded :method option in FormTagHelper#form_tag, FormHelper#form_for, PrototypeHelper#remote_form_for, PrototypeHelper#remote_form_tag, and PrototypeHelper#link_to_remote to allow for verbs other than GET and POST by automatically creating a hidden form field named _method, which will simulate the other verbs over post *David Heinemeier Hansson*

*   Added :method option to UrlHelper#link_to, which allows for using other verbs than GET for the link. This replaces the :post option, which is now deprecated. Example: link_to "Destroy", person_url(:id => person), :method => :delete *David Heinemeier Hansson*

*   follow_redirect doesn't complain about being redirected to the same controller. #5153 *dymo@mk.ukrtelecom.ua*

*   Add layout attribute to response object with the name of the layout that was rendered, or nil if none rendered. *Kevin Clark*

*   Fix NoMethodError when parsing params like &&. *Adam Greenfield*

*   form.text_area handles the :size option just like the original text_area (:size => '60x10' becomes cols="60" rows="10").  *Jeremy Kemper*

*   Excise ingrown code from FormOptionsHelper#options_for_select. #5008 *anonymous*

*   Small fix in routing to allow dynamic routes (broken after [4242]) *Rick Olson*

        map.connect '*path', :controller => 'files', :action => 'show'

*   Use #flush between switching from #write to #syswrite. Closes #4907. *Blair Zajac <blair@orcaware.com>*

*   Allow error_messages_for to report errors for multiple objects, as well as support for customizing the name of the object in the error summary header. Closes #4186. *andrew@redlinesoftware.com, Marcel Molina Jr.*

    error_messages_for :account, :user, :subscription, :object_name => :account

*   Fix assert_redirected_to tests according to real-world usage.  Also, don't fail if you add an extra :controller option: *Rick Olson*

        redirect_to :action => 'new'
        assert_redirected_to :controller => 'monkeys', :action => 'new'

*   Diff compared routing options.  Allow #assert_recognizes to take a second arg as a hash to specify optional request method *Rick Olson*

        assert_recognizes({:controller => 'users', :action => 'index'}, 'users')
        assert_recognizes({:controller => 'users', :action => 'create'}, {:path => 'users', :method => :post})

*   Diff compared options with #assert_redirected_to *Rick Olson*

*   Add support in routes for semicolon delimited "subpaths", like /books/:id;:action *Jamis Buck*

*   Change link_to_function and button_to_function to (optionally) take an update_page block instead of a JavaScript string. Closes #4804. *zraii@comcast.net, Sam Stephenson*

*   Modify routing so that you can say :require => { :method => :post } for a route, and the route will never be selected unless the request method is POST. Only works for route recognition, not for route generation. *Jamis Buck*

*   Added :add_headers option to verify which merges a hash of name/value pairs into the response's headers hash if the prerequisites cannot be satisfied. *Sam Stephenson*
    ex. verify :only => :speak, :method => :post,
                 :render => { :status => 405, :text => "Must be post" },
                 :add_headers => { "Allow" => "POST" }


## 1.12.5 (August 10th, 2006) ##

*   Updated security fix


## 1.12.4 (August 8th, 2006) ##

*   Cache CgiRequest#request_parameters so that multiple calls don't re-parse multipart data. *Rick Olson*

*   Fixed that remote_form_for can leave out the object parameter and default to the instance variable of the object_name, just like form_for *David Heinemeier Hansson*

*   Added ActionController.filter_parameter_logging that makes it easy to remove passwords, credit card numbers, and other sensitive information from being logged when a request is handled.  #1897 *jeremye@bsa.ca.gov*

*   Fixed that real files and symlinks should be treated the same when compiling templates.  #5438 *zachary@panandscan.com*

*   Add :status option to send_data and send_file. Defaults to '200 OK'.  #5243 *Manfred Stienstra <m.stienstra@fngtps.com>*

*   Update documentation for erb trim syntax. #5651 *matt@mattmargolis.net*

*   Short documentation to mention use of Mime::Type.register. #5710 *choonkeat@gmail.com*


## 1.12.3 (June 28th, 2006) ##

*   Fix broken traverse_to_controller. We now:
    Look for a _controller.rb file under RAILS_ROOT to load.
    If we find it, we require_dependency it and return the controller it defined. (If none was defined we stop looking.)
    If we don't find it, we look for a .rb file under RAILS_ROOT to load. If we find it, and it loads a constant we keep looking.
    Otherwise we check to see if a directory of the same name exists, and if it does we create a module for it.


## 1.12.2 (June 27th, 2006) ##

*   Refinement to avoid exceptions in traverse_to_controller.

*   (Hackish) Fix loading of arbitrary files in Ruby's load path by traverse_to_controller. *Nicholas Seckar*


## 1.12.1 (April 6th, 2006) ##

*   Fixed that template extensions would be cached development mode #4624 *Stefan Kaes*

*   Update to Prototype 1.5.0_rc0 *Sam Stephenson*

*   Honor skipping filters conditionally for only certain actions even when the parent class sets that filter to conditionally be executed only for the same actions. #4522 *Marcel Molina Jr.*

*   Delegate xml_http_request in integration tests to the session instance. *Jamis Buck*

*   Update the diagnostics template skip the useless '<controller not set>' text. *Nicholas Seckar*

*   CHANGED DEFAULT: Don't parse YAML input by default, but keep it available as an easy option *David Heinemeier Hansson*

*   Add additional autocompleter options *aballai, Thomas Fuchs*

*   Fixed fragment caching of binary data on Windows #4493 *bellis@deepthought.org*

*   Applied Prototype $() performance patches (#4465, #4477) and updated script.aculo.us *Sam Stephenson, Thomas Fuchs*

*   Added automated timestamping to AssetTagHelper methods for stylesheets, javascripts, and images when Action Controller is run under Rails [David Heinemeier Hansson]. Example:

        image_tag("rails.png") # => '<img alt="Rails" src="/images/rails.png?1143664135" />'

    ...to avoid frequent stats (not a problem for most people), you can set RAILS_ASSET_ID in the ENV to avoid stats:

        ENV["RAILS_ASSET_ID"] = "2345"
        image_tag("rails.png") # => '<img alt="Rails" src="/images/rails.png?2345" />'

    This can be used by deployment managers to set the asset id by application revision


## 1.12.0 (March 27th, 2006) ##

*   Add documentation for respond_to. *Jamis Buck*

*   Fixed require of bluecloth and redcloth when gems haven't been loaded #4446 *murphy@cYcnus.de*

*   Update to Prototype 1.5.0_pre1 *Sam Stephenson*

*   Change #form_for and #fields_for so that the second argument is not required *Dave Thomas*

        <% form_for :post, @post, :url => { :action => 'create' } do |f| -%>

    becomes...

        <% form_for :post, :url => { :action => 'create' } do |f| -%>

*   Update to script.aculo.us 1.6 *Thomas Fuchs*

*   Enable application/x-yaml processing by default *Jamis Buck*

*   Fix double url escaping of remote_function. Add :escape => false option to ActionView's url_for. *Nicholas Seckar*

*   Add :script option to in_place_editor to support evalScripts (closes #4194) *Cody Fauser*

*   Fix mixed case enumerable methods in the JavaScript Collection Proxy (closes #4314) *Cody Fauser*

*   Undo accidental escaping for mail_to; add regression test. *Nicholas Seckar*

*   Added nicer message for assert_redirected_to (closes #4294) *court3nay*

        assert_redirected_to :action => 'other_host', :only_path => false

    when it was expecting...

        redirected_to :action => 'other_host', :only_path => true, :host => 'other.test.host'

    gives the error message...

        response is not a redirection to all of the options supplied (redirection is <{:only_path=>false, :host=>"other.test.host", :action=>"other_host"}>), difference: <{:only_path=>"true", :host=>"other.test.host"}>

*   Change url_for to escape the resulting URLs when called from a view. *Nicholas Seckar, coffee2code*

*   Added easy support for testing file uploads with fixture_file_upload #4105 [turnip@turnipspatch.com]. Example:

        # Looks in Test::Unit::TestCase.fixture_path + '/files/spongebob.png'
        post :change_avatar, :avatar => fixture_file_upload('/files/spongebob.png', 'image/png')

*   Fixed UrlHelper#current_page? to behave even when url-escaped entities are present #3929 *jeremy@planetargon.com*

*   Add ability for relative_url_root to be specified via an environment variable RAILS_RELATIVE_URL_ROOT. *isaac@reuben.com, Nicholas Seckar*

*   Fixed link_to "somewhere", :post => true to produce valid XHTML by using the parentnode instead of document.body for the instant form #3007 *Bob Silva*

*   Added :function option to PrototypeHelper#observe_field/observe_form that allows you to call a function instead of submitting an ajax call as the trigger #4268 *jonathan@daikini.com*

*   Make Mime::Type.parse consider q values (if any) *Jamis Buck*

*   XML-formatted requests are typecast according to "type" attributes for :xml_simple *Jamis Buck*

*   Added protection against proxy setups treating requests as local even when they're not #3898 *Steve Purcell*

*   Added TestRequest#raw_post that simulate raw_post from CgiRequest #3042 *François Beausoleil*

*   Underscore dasherized keys in formatted requests *Jamis Buck*

*   Add MimeResponds::Responder#any for managing multiple types with identical responses *Jamis Buck*

*   Make the xml_http_request testing method set the HTTP_ACCEPT header *Jamis Buck*

*   Add Verification to scaffolds.   Prevent destructive actions using GET *Michael Koziarski*

*   Avoid hitting the filesystem when using layouts by using a File.directory? cache. *Stefan Kaes, Nicholas Seckar*

*   Simplify ActionController::Base#controller_path *Nicholas Seckar*

*   Added simple alert() notifications for RJS exceptions when config.action_view.debug_rjs = true. *Sam Stephenson*

*   Added :content_type option to render, so you can change the content type on the fly [David Heinemeier Hansson]. Example: render :action => "atom.rxml", :content_type => "application/atom+xml"

*   CHANGED DEFAULT: The default content type for .rxml is now application/xml instead of type/xml, see http://www.xml.com/pub/a/2004/07/21/dive.html for reason *David Heinemeier Hansson*

*   Added option to render action/template/file of a specific extension (and here by template type). This means you can have multiple templates with the same name but a different extension [David Heinemeier Hansson]. Example:

        class WeblogController < ActionController::Base
          def index
            @posts = Post.find :all

            respond_to do |type|
              type.html # using defaults, which will render weblog/index.rhtml
              type.xml  { render :action => "index.rxml" }
              type.js   { render :action => "index.rjs" }
            end
          end
        end

*   Added better support for using the same actions to output for different sources depending on the Accept header [David Heinemeier Hansson]. Example:

        class WeblogController < ActionController::Base
          def create
            @post = Post.create(params[:post])

            respond_to do |type|
              type.js   { render }  # renders create.rjs
              type.html { redirect_to :action => "index" }
              type.xml  do
                headers["Location"] = url_for(:action => "show", :id => @post)
                render(:nothing, :status => "201 Created")
              end
            end
          end
        end

*   Added Base#render(:xml => xml) that works just like Base#render(:text => text), but sets the content-type to text/xml and the charset to UTF-8 *David Heinemeier Hansson*

*   Integration test's url_for now runs in the context of the last request (if any) so after post /products/show/1 url_for :action => 'new' will yield /product/new  *Tobias Lütke*

*   Re-added mixed-in helper methods for the JavascriptGenerator.  Moved JavascriptGenerators methods to a module that is mixed in after the helpers are added.  Also fixed that variables set in the enumeration methods like #collect are set correctly.  Documentation added for the enumeration methods [Rick Olson].  Examples:

        page.select('#items li').collect('items') do |element|
          element.hide
        end
        # => var items = $$('#items li').collect(function(value, index) { return value.hide(); });

*   Added plugin support for parameter parsers, which allows for better support for REST web services. By default, posts submitted with the application/xml content type is handled by creating a XmlSimple hash with the same name as the root element of the submitted xml. More handlers can easily be registered like this:

        # Assign a new param parser to a new content type
        ActionController::Base.param_parsers['application/atom+xml'] = Proc.new do |data|
          node = REXML::Document.new(post)
         { node.root.name => node.root }
        end

        # Assign the default XmlSimple to a new content type
        ActionController::Base.param_parsers['application/backpack+xml'] = :xml_simple

    Default YAML web services were retired, ActionController::Base.param_parsers carries an example which shows how to get this functionality back. As part of this new plugin support, request.[formatted_post?, xml_post?, yaml_post? and post_format] were all deprecated in favor of request.content_type [Tobias Lütke]
*   Fixed Effect.Appear in effects.js to work with floats in Safari #3524, #3813, #3044 *Thomas Fuchs*

*   Fixed that default image extension was not appended when using a full URL with AssetTagHelper#image_tag #4032, #3728 *rubyonrails@beautifulpixel.com*

*   Added that page caching will only happen if the response code is less than 400 #4033 *g.bucher@teti.ch*

*   Add ActionController::IntegrationTest to allow high-level testing of the way the controllers and routes all work together *Jamis Buck*

*   Added support to AssetTagHelper#javascript_include_tag for having :defaults appear anywhere in the list, so you can now make one call ala javascript_include_tag(:defaults, "my_scripts") or javascript_include_tag("my_scripts", :defaults) depending on how you want the load order #3506 *Bob Silva*

*   Added support for visual effects scoped queues to the visual_effect helper #3530 *Abdur-Rahman Advany*

*   Added .rxml (and any non-rhtml template, really) supportfor CaptureHelper#content_for and CaptureHelper#capture #3287 *Brian Takita*

*   Added script.aculo.us drag and drop helpers to RJS [Thomas Fuchs]. Examples:

        page.draggable 'product-1'
        page.drop_receiving 'wastebasket', :url => { :action => 'delete' }
        page.sortable 'todolist', :url => { action => 'change_order' }

*   Fixed that form elements would strip the trailing [] from the first parameter #3545 *ruby@bobsilva.com*

*   During controller resolution, update the NameError suppression to check for the expected constant. *Nicholas Seckar*

*   Update script.aculo.us to V1.5.3 *Thomas Fuchs*

*   Added various InPlaceEditor options, #3746, #3891, #3896, #3906 *Bill Burcham, ruairi, sl33p3r*

*   Added :count option to pagination that'll make it possible for the ActiveRecord::Base.count call to using something else than * for the count. Especially important for count queries using DISTINCT #3839 *Stefan Kaes*

*   Update script.aculo.us to V1.5.2 *Thomas Fuchs*

*   Added element and collection proxies to RJS [David Heinemeier Hansson]. Examples:

        page['blank_slate']                  # => $('blank_slate');
        page['blank_slate'].show             # => $('blank_slate').show();
        page['blank_slate'].show('first').up # => $('blank_slate').show('first').up();

        page.select('p')                      # => $$('p');
        page.select('p.welcome b').first      # => $$('p.welcome b').first();
        page.select('p.welcome b').first.hide # => $$('p.welcome b').first().hide();

*   Add JavaScriptGenerator#replace for replacing an element's "outer HTML". #3246 *tom@craz8.com, Sam Stephenson*

*   Remove over-engineered form_for code for a leaner implementation. *Nicholas Seckar*

*   Document form_for's :html option. *Nicholas Seckar*

*   Major components cleanup and speedup.  #3527 *Stefan Kaes*

*   Fix problems with pagination and :include.  *Kevin Clark*

*   Add ActiveRecordTestCase for testing AR integration. *Kevin Clark*

*   Add Unit Tests for pagination *Kevin Clark*

*   Add :html option for specifying form tag options in form_for. *Sam Stephenson*

*   Replace dubious controller parent class in filter docs. #3655, #3722  *info@rhalff.com, eigentone@gmail.com*

*   Don't interpret the :value option on text_area as an html attribute. Set the text_area's value. #3752 *gabriel@gironda.org*

*   Fix remote_form_for creates a non-ajax form. *Rick Olson*

*   Don't let arbitrary classes match as controllers -- a potentially dangerous bug. *Nicholas Seckar*

*   Fix Routing tests. Fix routing where failing to match a controller would prevent the rest of routes from being attempted. *Nicholas Seckar*

*   Add :builder => option to form_for and friends. *Nicholas Seckar, Rick Olson*

*   Fix controller resolution to avoid accidentally inheriting a controller from a parent module. *Nicholas Seckar*

*   Set sweeper's @controller to nil after a request so that the controller may be collected between requests. *Nicholas Seckar*

*   Subclasses of ActionController::Caching::Sweeper should be Reloadable. *Rick Olson*

*   Document the :xhr option for verifications. #3666 *leeo*

*   Added :only and :except controls to skip_before/after_filter just like for when you add filters *David Heinemeier Hansson*

*   Ensure that the instance variables are copied to the template when performing render :update. *Nicholas Seckar*

*   Add the ability to call JavaScriptGenerator methods from helpers called in update blocks. [Sam Stephenson]  Example:
    module ApplicationHelper
        def update_time
          page.replace_html 'time', Time.now.to_s(:db)
          page.visual_effect :highlight, 'time'
        end
    end

    class UserController < ApplicationController
        def poll
          render :update { |page| page.update_time }
        end
    end

*   Add render(:update) to ActionView::Base. *Sam Stephenson*

*   Fix render(:update) to not render layouts. *Sam Stephenson*

*   Fixed that SSL would not correctly be detected when running lighttpd/fcgi behind lighttpd w/mod_proxy #3548 *Steve Purcell*

*   Added the possibility to specify atomatic expiration for the memcachd session container #3571 *Stefan Kaes*

*   Change layout discovery to take into account the change in semantics with File.join and nil arguments. *Marcel Molina Jr.*

*   Raise a RedirectBackError if redirect_to :back is called when there's no HTTP_REFERER defined #3049 *Kevin Clark*

*   Treat timestamps like datetimes for scaffolding purposes #3388 *Maik Schmidt*

*   Fix IE bug with link_to "something", :post => true #3443 *Justin Palmer*

*   Extract Test::Unit::TestCase test process behavior into an ActionController::TestProcess module. *Sam Stephenson*

*   Pass along blocks from render_to_string to render. *Sam Stephenson*

*   Add render :update for inline RJS. [Sam Stephenson]  Example:
    class UserController < ApplicationController
        def refresh
          render :update do |page|
            page.replace_html  'user_list', :partial => 'user', :collection => @users
            page.visual_effect :highlight, 'user_list'
          end
        end
    end

*   allow nil objects for error_messages_for *Michael Koziarski*

*   Refactor human_size to exclude decimal place if it is zero. *Marcel Molina Jr.*

*   Update to Prototype 1.5.0_pre0 *Sam Stephenson*

*   Automatically discover layouts when a controller is namespaced. #2199, #3424 *me@jonnii.com rails@jeffcole.net Marcel Molina Jr.*

*   Add support for multiple proxy servers to CgiRequest#host *gaetanot@comcast.net*

*   Documentation typo fix. #2367 *Blair Zajac*

*   Remove Upload Progress. #2871 *Sean Treadway*

*   Fix typo in function name mapping in auto_complete_field. #2929 #3446 *doppler@gmail.com phil.ross@gmail.com*

*   Allow auto-discovery of third party template library layouts. *Marcel Molina Jr.*

*   Have the form builder output radio button, not check box, when calling the radio button helper. #3331 *LouisStAmour@gmail.com*

*   Added assignment of the Autocompleter object created by JavaScriptMacroHelper#auto_complete_field to a local javascript variables *David Heinemeier Hansson*

*   Added :on option for PrototypeHelper#observe_field that allows you to specify a different callback hook to have the observer trigger on *David Heinemeier Hansson*

*   Added JavaScriptHelper#button_to_function that works just like JavaScriptHelper#link_to_function but uses a button instead of a href *David Heinemeier Hansson*

*   Added that JavaScriptHelper#link_to_function will honor existing :onclick definitions when adding the function call *David Heinemeier Hansson*

*   Added :disable_with option to FormTagHelper#submit_tag to allow for easily disabled submit buttons with different text *David Heinemeier Hansson*

*   Make auto_link handle nil by returning quickly if blank? *Scott Barron*

*   Make auto_link match urls with a port number specified. *Marcel Molina Jr.*

*   Added support for toggling visual effects to ScriptaculousHelper::visual_effect, #3323. *Thomas Fuchs*

*   Update to script.aculo.us to 1.5.0 rev. 3343 *Thomas Fuchs*

*   Added :select option for JavaScriptMacroHelper#auto_complete_field that makes it easier to only use part of the auto-complete suggestion as the value for insertion *Thomas Fuchs*

*   Added delayed execution of Javascript from within RJS #3264 [devslashnull@gmail.com]. Example:

        page.delay(20) do
          page.visual_effect :fade, 'notice'
        end

*   Add session ID to default logging, but remove the verbose description of every step *David Heinemeier Hansson*

*   Add the following RJS methods: *Sam Stephenson*

        * alert - Displays an alert() dialog
        * redirect_to - Changes window.location.href to simulate a browser redirect
        * call - Calls a JavaScript function
        * assign - Assigns to a JavaScript variable
        * << - Inserts an arbitrary JavaScript string

*   Fix incorrect documentation for form_for *Nicholas Seckar*

*   Don't include a layout when rendering an rjs template using render's :template option. *Marcel Molina Jr.*

## 1.1.2 (December 13th, 2005) ##

*   Become part of Rails 1.0

*   Update to script.aculo.us 1.5.0 final (equals 1.5.0_rc6) *Thomas Fuchs*

*   Update to Prototype 1.4.0 final *Sam Stephenson*

*   Added form_remote_for (form_for meets form_remote_tag) *David Heinemeier Hansson*

*   Update to script.aculo.us 1.5.0_rc6

*   More robust relative url root discovery for SCGI compatibility.  This solves the 'SCGI routes problem' -- you no longer need to prefix all your routes with the name of the SCGI mountpoint.  #3070 *Dave Ringoen*

*   Fix docs for text_area_tag. #3083. *Christopher Cotton*

*   Change form_for and fields_for method signatures to take object name and object as separate arguments rather than as a Hash. *David Heinemeier Hansson*

*   Introduce :selected option to the select helper.  Allows you to specify a selection other than the current value of object.method.  Specify :selected => nil to leave all options unselected.  #2991 *Jonathan Viney <jonathan@bluewire.net.nz>*

*   Initialize @optional in routing code to avoid warnings about uninitialized access to an instance variable. *Nicholas Seckar*

*   Make ActionController's render honor the :locals option when rendering a :file. #1665. *Emanuel Borsboom, Marcel Molina Jr.*

*   Allow assert_tag(:conditions) to match the empty string when a tag has no children. Closes #2959. *Jamis Buck*

*   Update html-scanner to handle CDATA sections better. Closes #2970. *Jamis Buck*

*   Don't put flash in session if sessions are disabled.  *Jeremy Kemper*

*   Strip out trailing &_= for raw post bodies. Closes #2868. *Sam Stephenson*

*   Pass multiple arguments to Element.show and Element.hide in JavaScriptGenerator instead of using iterators. *Sam Stephenson*

*   Improve expire_fragment documentation.  #2966 *court3nay*

*   Correct docs for automatic layout assignment. #2610. *Charles M. Gerungan*

*   Always create new AR sessions rather than trying too hard to avoid database traffic.  #2731 *Jeremy Kemper*

*   Update to Prototype 1.4.0_rc4. Closes #2943 (old Array.prototype.reverse behavior can be obtained by passing false as an argument). *Sam Stephenson*

*   Use Element.update('id', 'html') instead of $('id').innerHTML = 'html' in JavaScriptGenerator#replace_html so that script tags are evaluated. *Sam Stephenson*

*   Make rjs templates always implicitly skip out on layouts. *Marcel Molina Jr.*

*   Correct length for the truncate text helper.  #2913 *Stefan Kaes*

*   Update to Prototype 1.4.0_rc3. Closes #1893, #2505, #2550, #2748, #2783. *Sam Stephenson*

*   Add support for new rjs templates which wrap an update_page block. *Marcel Molina Jr.*

*   Rename Version constant to VERSION. #2802 *Marcel Molina Jr.*

*   Correct time_zone_options_for_select docs.  #2892 *pudeyo@rpi.com*

*   Remove the unused, slow response_dump and session_dump variables from error pages.  #1222 *lmarlow*

*   Performance tweaks: use Set instead of Array to speed up prototype helper include? calls.  Avoid logging code if logger is nil.  Inline commonly-called template presence checks.  #2880, #2881, #2882, #2883 *Stefan Kaes*

*   MemCache store may be given multiple addresses.  #2869 *Ryan Carver <ryan@fivesevensix.com>*

*   Handle cookie parsing irregularity for certain Nokia phones.  #2530 *zaitzow@gmail.com*

*   Added PrototypeHelper::JavaScriptGenerator and PrototypeHelper#update_page for easily modifying multiple elements in an Ajax response. [Sam Stephenson]  Example:

        update_page do |page|
          page.insert_html :bottom, 'list', '<li>Last item</li>'
          page.visual_effect :highlight, 'list'
          page.hide 'status-indicator', 'cancel-link'
        end

    generates the following JavaScript:

        new Insertion.Bottom("list", "<li>Last item</li>");
        new Effect.Highlight("list");
        ["status-indicator", "cancel-link"].each(Element.hide);

*   Refactored JavaScriptHelper into PrototypeHelper and ScriptaculousHelper *Sam Stephenson*

*   Update to latest script.aculo.us version (as of [3031])

*   Updated docs for in_place_editor, fixes a couple bugs and offers extended support for external controls *Justin Palmer*

*   Update documentation for render :file.  #2858 *Tom Werner*

*   Only include builtin filters whose filenames match /^[a-z][a-z_]*_helper.rb$/ to avoid including operating system metadata such as ._foo_helper.rb.  #2855 *court3nay*

*   Added FormHelper#form_for and FormHelper#fields_for that makes it easier to work with forms for single objects also if they don't reside in instance variables [David Heinemeier Hansson]. Examples:

    <% form_for :person, @person, :url => { :action => "update" } do |f| %>
        First name: <%= f.text_field :first_name %>
        Last name : <%= f.text_field :last_name %>
        Biography : <%= f.text_area :biography %>
        Admin?    : <%= f.check_box :admin %>
    <% end %>

    <% form_for :person, person, :url => { :action => "update" } do |person_form| %>
        First name: <%= person_form.text_field :first_name %>
        Last name : <%= person_form.text_field :last_name %>

        <% fields_for :permission => person.permission do |permission_fields| %>
          Admin?  : <%= permission_fields.check_box :admin %>
        <% end %>
    <% end %>

*   options_for_select allows any objects which respond_to? :first and :last rather than restricting to Array and Range.  #2824 *Jacob Robbins <jrobbins@cmj.com>, Jeremy Kemper*

*   The auto_link text helper accepts an optional block to format the link text for each url and email address.  Example: auto_link(post.body) { |text| truncate(text, 10) }  *Jeremy Kemper*

*   assert_tag uses exact matches for string conditions, instead of partial matches. Use regex to do partial matches. #2799 *Jamis Buck*

*   CGI::Session::ActiveRecordStore.data_column_name = 'foobar' to use a different session data column than the 'data' default.  *nbpwie102@sneakemail.com*

*   Do not raise an exception when default helper is missing; log a debug message instead.  It's nice to delete empty helpers.  *Jeremy Kemper*

*   Controllers with acronyms in their names (e.g. PDFController) require the correct default helper (PDFHelper in file pdf_helper.rb).  #2262 *jeff@opendbms.com*


## 1.11.0 (November 7th, 2005) ##

*   Added request as instance method to views, so you can do <%= request.env["HTTP_REFERER"] %>, just like you can already access response, session, and the likes *David Heinemeier Hansson*

*   Fix conflict with assert_tag and Glue gem #2255 *david.felstead@gmail.com*

*   Add documentation to assert_tag indicating that it only works with well-formed XHTML #1937, #2570 *Jamis Buck*

*   Added action_pack.rb stub so that ActionPack::Version loads properly *Sam Stephenson*

*   Added short-hand to assert_tag so assert_tag :tag => "span" can be written as assert_tag "span" *David Heinemeier Hansson*

*   Added skip_before_filter/skip_after_filter for easier control of the filter chain in inheritance hierachies [David Heinemeier Hansson]. Example:

        class ApplicationController < ActionController::Base
          before_filter :authenticate
        end

        class WeblogController < ApplicationController
          # will run the :authenticate filter
        end

        class SignupController < ActionController::Base
          # will not run the :authenticate filter
          skip_before_filter :authenticate
        end

*   Added redirect_to :back as a short-hand for redirect_to(request.env["HTTP_REFERER"]) *David Heinemeier Hansson*

*   Change javascript_include_tag :defaults to not use script.aculo.us loader, which facilitates the use of plugins for future script.aculo.us and third party javascript extensions, and provide register_javascript_include_default for plugins to specify additional JavaScript files to load. Removed slider.js and builder.js from actionpack. *Thomas Fuchs*

*   Fix problem where redirecting components can cause an infinite loop *Rick Olson*

*   Added support for the queue option on visual_effect *Thomas Fuchs*

*   Update script.aculo.us to V1.5_rc4 *Thomas Fuchs*

*   Fix that render :text didn't interpolate instance variables #2629, #2626 *Stefan Kaes*

*   Fix line number detection and escape RAILS_ROOT in backtrace Regexp *Nicholas Seckar*

*   Fixed document.getElementsByClassName from Prototype to be speedy again *Sam Stephenson*

*   Recognize ./#{RAILS_ROOT} as RAILS_ROOT in error traces *Nicholas Seckar*

*   Remove ARStore session fingerprinting *Nicholas Seckar*

*   Fix obscure bug in ARStore *Nicholas Seckar*

*   Added TextHelper#strip_tags for removing HTML tags from a string (using HTMLTokenizer) #2229 *marcin@junkheap.net*

*   Added a reader for flash.now, so it's possible to do stuff like flash.now[:alert] ||= 'New if not set' #2422 *Caio Chassot*


## 1.10.2 (October 26th, 2005) ##

*   Reset template variables after using render_to_string *Stefan Kaes*

*   Expose the session model backing CGI::Session

*   Abbreviate RAILS_ROOT in traces


## 1.10.1 (October 19th, 2005) ##

*   Update error trace templates *Nicholas Seckar*

*   Stop showing generated routing code in application traces *Nicholas Seckar*


## 1.10.0 (October 16th, 2005) ##

*   Make string-keys locals assigns optional. Add documentation describing depreciated state *Stefan Kaes*

*   Improve line number detection for template errors *Nicholas Seckar*

*   Update/clean up documentation (rdoc)

*   Upgrade to Prototype 1.4.0_rc0 *Sam Stephenson*

*   Added assert_vaild. Reports the proper AR error messages as fail message when the passed record is invalid *Tobias Lütke*

*   Add temporary support for passing locals to render using string keys *Nicholas Seckar*

*   Clean up error pages by providing better backtraces *Nicholas Seckar*

*   Raise an exception if an attempt is made to insert more session data into the ActiveRecordStore data column than the column can hold. #2234.  *justin@textdrive.com*

*   Removed references to assertions.rb from actionpack assert's backtraces. Makes error reports in functional unit tests much less noisy. *Tobias Lütke*

*   Updated and clarified documentation for JavaScriptHelper to be more concise about the various options for including the JavaScript libs. *Thomas Fuchs*

*   Hide "Retry with Breakpoint" button on error pages until feature is functional. *David Heinemeier Hansson*

*   Fix Request#host_with_port to use the standard port when Rails is behind a proxy. *Nicholas Seckar*

*   Escape query strings in the href attribute of URLs created by url_helper.  #2333 *Michael Schuerig <michael@schuerig.de>*

*   Improved line number reporting for template errors *Nicholas Seckar*

*   Added :locals support for render :inline #2463 *mdabney@cavoksolutions.com*

*   Unset the X-Requested-With header when using the xhr wrapper in functional tests so that future requests aren't accidentally xhr'ed #2352 *me@julik.nl, Sam Stephenson*

*   Unescape paths before writing cache to file system. #1877. *Damien Pollet*

*   Wrap javascript_tag contents in a CDATA section and add a cdata_section method to TagHelper #1691 *Michael Schuerig, Sam Stephenson*

*   Misc doc fixes (typos/grammar/etc). #2445. *coffee2code*

*   Speed improvement for session_options. #2287. *Stefan Kaes*

*   Make cacheing binary files friendly with Windows. #1975. *Rich Olson*

*   Convert boolean form options form the tag_helper. #809. *Michael Schuerig <michael@schuerig.de>*

*   Fixed that an instance variable with the same name as a partial should be implicitly passed as the partial :object #2269 *court3nay*

*   Update Prototype to V1.4.0_pre11, script.aculo.us to [2502] *Thomas Fuchs*

*   Make assert_tag :children count appropriately. Closes #2181. *jamie@bravenet.com*

*   Forced newer versions of RedCloth to use hard breaks *David Heinemeier Hansson*

*   Added new scriptaculous options for auto_complete_field #2343 *Manfred Stienstra*

*   Don't prepend the asset host if the string is already a fully-qualified URL

*   Updated to script.aculo.us V1.5.0_rc2 and Prototype to V1.4.0_pre7 *Thomas Fuchs*

*   Undo condition change made in [2345] to prevent normal parameters arriving as StringIO.

*   Tolerate consecutive delimiters in query parameters.  #2295 *darashi@gmail.com*

*   Streamline render process, code cleaning. Closes #2294. *skae*

*   Keep flash after components are rendered. #2291 *Rick Olson, Scott*

*   Shorten IE file upload path to filename only to match other browsers.  #1507 *court3nay*

*   Fix open/save dialog in IE not opening files send with send_file/send_data, #2279 *Thomas Fuchs*

*   Fixed that auto_discovery_link_tag couldn't take a string as the URL *David Heinemeier Hansson*

*   Fixed problem with send_file and WEBrick using stdout #1812 *David Heinemeier Hansson*

*   Optimized tag_options to not sort keys, which is no longer necessary when assert_dom_equal and friend is available #1995 *skae*

*   Added assert_dom_equal and assert_dom_not_equal to compare tags generated by the helpers in an order-indifferent manner #1995 *skae*

*   Fixed that Request#domain caused an exception if the domain header wasn't set in the original http request #1795 *Michael Koziarski*

*   Make the truncate() helper multi-byte safe (assuming $KCODE has been set to something other than "NONE") #2103

*   Add routing tests from #1945 *ben@groovie.org*

*   Add a routing test case covering #2101 *Nicholas Seckar*

*   Cache relative_url_root for all webservers, not just Apache #2193 *skae*

*   Speed up cookie use by decreasing string copying #2194 *skae*

*   Fixed access to "Host" header with requests made by crappy old HTTP/1.0 clients #2124 *Marcel Molina Jr.*

*   Added easy assignment of fragment cache store through use of symbols for included stores (old way still works too)

    Before:
        ActionController::Base.fragment_cache_store =
          ActionController::Base::Caching::Fragments::FileStore.new("/path/to/cache/directory")

    After:
        ActionController::Base.fragment_cache_store = :file_store, "/path/to/cache/directory"

*   Added ActionController::Base.session_store=, session_store, and session_options to make it easier to tweak the session options (instead of going straight to ActionController::CgiRequest::DEFAULT_SESSION_OPTIONS)

*   Added TextHelper#cycle to cycle over an array of values on each hit (useful for alternating row colors etc) #2154 *dave-ml@dribin.org*

*   Ensure that request.path never returns nil. Closes #1675 *Nicholas Seckar*

*   Add ability to specify Route Regexps for controllers. Closes #1917. *Sebastian Kanthak*

*   Provide Named Route's hash methods as helper methods. Closes #1744. *Nicholas Seckar, Steve Purcell*

*   Added :multipart option to ActiveRecordHelper#form to make it possible to add file input fields #2034 *jstirk@oobleyboo.com*

*   Moved auto-completion and in-place editing into the Macros module and their helper counterparts into JavaScriptMacrosHelper

*   Added in-place editing support in the spirit of auto complete with ActionController::Base.in_place_edit_for, JavascriptHelper#in_place_editor_field, and Javascript support from script.aculo.us #2038 *Jon Tirsen*

*   Added :disabled option to all data selects that'll make the elements inaccessible for change #2167, #253 *eigentone*

*   Fixed that TextHelper#auto_link_urls would include punctuation in the links #2166, #1671 *eigentone*

*   Fixed that number_to_currency(1000, {:precision => 0})) should return "$1,000", instead of "$1,000." #2122 *sd@notso.net*

*   Allow link_to_remote to use any DOM-element as the parent of the form elements to be submitted #2137 [erik@ruby-lang.nl]. Example:

        <tr id="row023">
          <td><input name="foo"/></td>
          <td><input name="bar"/></td>
          <td><%= link_to_remote 'Save', :update => "row023",
                :submit => "row023", :url => {:action => 'save_row'} %></td>
        </tr>

*   Fixed that render :partial would fail when :object was a Hash (due to backwards compatibility issues) #2148 *Sam Stephenson*

*   Fixed JavascriptHelper#auto_complete_for to only include unique items #2153 *Thomas Fuchs*

*   Fixed all AssetHelper methods to work with relative paths, such that javascript_include_tag('stdlib/standard') will look in /javascripts/stdlib/standard instead of '/stdlib/standard/' #1963

*   Avoid extending view instance with helper modules each request. Closes #1979

*   Performance improvements to CGI methods. Closes #1980 *Stefan Kaes*

*   Added :post option to UrlHelper#link_to that makes it possible to do POST requests through normal ahref links using Javascript

*   Fixed overwrite_params

*   Added ActionController::Base.benchmark and ActionController::Base.silence to allow for easy benchmarking and turning off the log

*   Updated vendor copy of html-scanner to support better xml parsing

*   Added :popup option to UrlHelper#link_to #1996 [gabriel.gironda@gmail.com]. Examples:

        link_to "Help", { :action => "help" }, :popup => true
        link_to "Busy loop", { :action => "busy" }, :popup => ['new_window', 'height=300,width=600']

*   Drop trailing \000 if present on RAW_POST_DATA (works around bug in Safari Ajax implementation) #918

*   Fix observe_field to fall back to event-based observation if frequency <= 0 #1916 *Michael Schubert*

*   Allow use of the :with option for submit_to_remote #1936 *jon@instance-design.co.uk*

*   AbstractRequest#domain returns nil when host is an ip address #2012 *Kevin Clark*

*   ActionController documentation update #2051 *François Beausoleil*

*   Yield @content_for_ variables to templates #2058 *Sam Stephenson*

*   Make rendering an empty partial collection behave like :nothing => true #2080 *Sam Stephenson*

*   Add option to specify the singular name used by pagination.

*   Use string key to obtain action value. Allows indifferent hashes to be disabled.

*   Added ActionView::Base.cache_template_loading back.

*   Rewrote compiled templates to decrease code complexity. Removed template load caching in favour of compiled caching. Fixed template error messages. *Nicholas Seckar*

*   Fix Routing to handle :some_param => nil better. *Nicholas Seckar, Luminas*

*   Add support for :include with pagination (subject to existing constraints for :include with :limit and :offset) #1478 *Michael Schubert*

*   Prevent the benchmark module from blowing up if a non-HTTP/1.1 request is processed

*   Added :use_short_month option to select_month helper to show month names as abbreviations

*   Make link_to escape the javascript in the confirm option #1964 *nicolas.pouillard@gmail.com*

*   Make assert_redirected_to properly check URL's passed as strings #1910 *Scott Barron*

*   Make sure :layout => false is always used when rendering inside a layout

*   Use raise instead of assert_not_nil in Test::Unit::TestCase#process to ensure that the test variables (controller, request, response) have been set

*   Make sure assigns are built for every request when testing #1866

*   Allow remote_addr to be queried on TestRequest #1668

*   Fixed bug when a partial render was passing a local with the same name as the partial

*   Improved performance of test app req/sec with ~10% refactoring the render method #1823 *Stefan Kaes*

*   Improved performance of test app req/sec with 5-30% through a series of Action Pack optimizations #1811 *Stefan Kaes*

*   Changed caching/expiration/hit to report using the DEBUG log level and errors to use the ERROR log level instead of both using INFO

*   Added support for per-action session management #1763

*   Improved rendering speed on complicated templates by up to 100% (the more complex the templates, the higher the speedup) #1234 [Stefan Kaes]. This did necessasitate a change to the internals of ActionView#render_template that now has four parameters. Developers of custom view handlers (like Amrita) need to update for that.

*   Added options hash as third argument to FormHelper#input, so you can do input('person', 'zip', :size=>10) #1719 *jeremye@bsa.ca.gov*

*   Added Base#expires_in(seconds)/Base#expires_now to control HTTP content cache headers #1755 *Thomas Fuchs*

*   Fixed line number reporting for Builder template errors #1753 *piotr*

*   Fixed assert_routing so that testing controllers in modules works as expected *Nicholas Seckar, Rick Olson*

*   Fixed bug with :success/:failure callbacks for the JavaScriptHelper methods #1730 *court3nay/Thomas Fuchs*

*   Added named_route method to RouteSet instances so that RouteSet instance methods do not prevent certain names from being used. *Nicholas Seckar*

*   Fixed routes so that routes which do not specify :action in the path or in the requirements have a default of :action => 'index', In addition, fixed url generation so that :action => 'index' does not need to be provided for such urls. *Nicholas Seckar, Markjuh*

*   Worked around a Safari bug where it wouldn't pass headers through if the response was zero length by having render :nothing return ' ' instead of ''

*   Fixed Request#subdomains to handle "foo.foo.com" correctly


## 1.9.1 (11 July, 2005) ##

*   Fixed that auto_complete_for didn't force the input string to lower case even as the db comparison was

*   Fixed that Action View should always use the included Builder, never attempt to require the gem, to ensure compatibility

*   Added that nil options are not included in tags, so tag("p", :ignore => nil) now returns <p /> not <p ignore="" />  but that tag("p", :ignore => "") still includes it #1465 *Michael Schuerig*

*   Fixed that UrlHelper#link_to_unless/link_to_if used html_escape on the name if no link was to be applied. This is unnecessary and breaks its use with images #1649 *joergd@pobox.com*

*   Improved error message for DoubleRenderError

*   Fixed routing to allow for testing of *path components #1650 *Nicholas Seckar*

*   Added :handle as an option to sortable_element to restrict the drag handle to a given class #1642 *thejohnny*

*   Added a bunch of script.aculo.us features #1644, #1677, #1695 *Thomas Fuchs*
    * Effect.ScrollTo, to smoothly scroll the page to an element
    * Better Firefox flickering handling on SlideUp/SlideDown
    * Removed a possible memory leak in IE with draggables
    * Added support for cancelling dragging my hitting ESC
    * Added capability to remove draggables/droppables and redeclare sortables in dragdrop.js (this makes it possible to call sortable_element on the same element more than once, e.g. in AJAX returns that modify the sortable element. all current sortable 'stuff' on the element will be discarded and the sortable will be rebuilt)
    * Always reset background color on Effect.Highlight; this make change backwards-compatibility, to be sure include style="background-color:(target-color)" on your elements or else elements will fall back to their CSS rules (which is a good thing in most circumstances)
    * Removed circular references from element to prevent memory leaks (still not completely gone in IE)
    * Changes to class extension in effects.js
    * Make Effect.Highlight restore any previously set background color when finishing (makes effect work with CSS classes that set a background color)
    * Fixed myriads of memory leaks in IE and Gecko-based browsers *David Zülke*
    * Added incremental and local autocompleting and loads of documentation to controls.js *Ivan Krstic*
    * Extended the auto_complete_field helper to accept tokens option
    * Changed object extension mechanism to favor Object.extend to make script.aculo.us easily adaptable to support 3rd party libs like IE7.js *David Zülke*

*   Fixed that named routes didn't use the default values for action and possible other parameters #1534 *Nicholas Seckar*

*   Fixed JavascriptHelper#visual_effect to use camelize such that :blind_up will work #1639 *pelletierm@eastmedia.net*

*   Fixed that a SessionRestoreError was thrown if a model object was placed in the session that wasn't available to all controllers. This means that it's no longer necessary to use the 'model :post' work-around in ApplicationController to have a Post model in your session.


## 1.9.0 (6 July, 2005) ##

*   Added logging of the request URI in the benchmark statement (makes it easy to grep for slow actions)

*   Added javascript_include_tag :defaults shortcut that'll include all the default javascripts included with Action Pack (prototype, effects, controls, dragdrop)

*   Cache several controller variables that are expensive to calculate #1229 *Stefan Kaes*

*   The session class backing CGI::Session::ActiveRecordStore may be replaced with any class that duck-types with a subset of Active Record.  See docs for details #1238 *Stefan Kaes*

*   Fixed that hashes was not working properly when passed by GET to lighttpd #849 *Nicholas Seckar*

*   Fixed assert_template nil will be true when no template was rendered #1565 *maceywj@telus.net*

*   Added :prompt option to FormOptions#select (and the users of it, like FormOptions#select_country etc) to create "Please select" style descriptors #1181 *Michael Schuerig*

*   Added JavascriptHelper#update_element_function, which returns a Javascript function (or expression) that'll update a DOM element according to the options passed #933 [mortonda@dgrmm.net]. Examples:

        <%= update_element_function("products", :action => :insert, :position => :bottom, :content => "<p>New product!</p>") %>

        <% update_element_function("products", :action => :replace, :binding => binding) do %>
          <p>Product 1</p>
          <p>Product 2</p>
        <% end %>

*   Added :field_name option to DateHelper#select_(year|month|day) to deviate from the year/month/day defaults #1266 *Marcel Molina Jr.*

*   Added JavascriptHelper#draggable_element and JavascriptHelper#drop_receiving_element to facilitate easy dragging and dropping through the script.aculo.us libraries #1578 *Thomas Fuchs*

*   Added that UrlHelper#mail_to will now also encode the default link title #749 *f.svehla@gmail.com*

*   Removed the default option of wrap=virtual on FormHelper#text_area to ensure XHTML compatibility #1300 *thomas@columbus.rr.com*

*   Adds the ability to include XML CDATA tags using Builder #1563 [Josh Knowles]. Example:

        xml.cdata! "some text" # => <![CDATA[some text]]>

*   Added evaluation of SCRIPT blocks in content returned to Ajax calls #1577 *Thomas Fuchs/court3nay/Sean Treadway*

*   Directly generate paths with a leading slash instead of tacking it on later.  #1543 *Nicholas Seckar*

*   Fixed errant parameter modification in functional tests.  #1542 *Nicholas Seckar*

*   Routes fail with leading slash #1540 *Nicholas Seckar*

*   Added support for graceful error handling of Ajax calls #1217 [Jamis Buck/Thomas Fuchs]. Example:

        link_to_remote(
          "test",
          :url => { :action => "faulty" },
          :update => { :success => "good", :failure => "bad" },
          403 => "alert('Forbidden- got ya!')",
          404 => "alert('Nothing there...?')",
          :failure => "alert('Unkown error ' + request.status)")

*   Attempt to explicitly flush the output at the end of CgiProcess#out

*   Fixed assert_redirected_to to handle absolute controller paths properly #1472 *Rick Olson/Nicholas Seckar*

*   Added event-based observations when frequency is not set on observe_field/form #1474 *flash@vanklinkenbergsoftware.nl*

*   Added script.aculo.us Javascripts (controls.js, dragdrop.js, effects.js) (NEEDS MORE DESCRIPTION) #1509 *Thomas Fuchs*

*   Fixed prototype to consider all fields it doesn't know as text (such as Safari's search) just like the browser in its serialization #1497 *Sean Treadway*

*   Improved performance of Routes generation by a factor of 5 #1434 *Nicholas Seckar*

*   Added named routes (NEEDS BETTER DESCRIPTION) #1434 *Nicholas Seckar*

*   Improved AbstractRequest documentation #1483 *court3nay*

*   Added ActionController::Base.allow_concurrency to control whether the application is thread-safe, so multi-threaded servers like WEBrick knows whether to apply a mutex around the performance of each action. Turned off by default. EXPERIMENTAL FEATURE.

*   Added TextHelper#word_wrap(text, line_length = 80) #1449 *tuxie@dekadance.se*

*   Added a fall-through action for form_remote_tag that'll be used in case Javascript is unavailable #1459 [Scott Barron]. Example:

        form_remote_tag :html => { :action => url_for(:controller => "some", :action => "place") }

*   Added :xhr => true/false option to verify so you can ensure that a request is coming from an Ajax call or not #1464 *Thomas Fuchs*

*   Added tag_options as a third parameter to AssetHelper#auto_discovery_link_tag to control options like the title of the link #1430 *Kevin Clark*

*   Added option to pass in parameters to CaptureHelper#capture, so you can create more advanced view helper methods #1466 [duane.johnson@gmail.com]. Example:

        <% show_calendar(:year => 2005, :month => 6) do |day, options| %>
          <% options[:bgcolor] = '#dfd' if 10..15.include? day %>
          [<%= day %>]
        <% end %>

*   Changed the default name of the input tag generated by FormTagHelper#submit_tag from "submit" to "commit" so it doesn't clash with form.submit() calls in Javascript #1271

*   Fixed relative urls support for lighttpd #1048 *Nicholas Seckar/maznawak@nerim.net*

*   Correct distance_of_time_in_words for integer arguments and make the second arg optional, treating the first arg as a duration in seconds.  #1458 *madrobby <thomas@fesch.at>*

*   Fixed query parser to deal gracefully with equal signs inside keys and values #1345 [gorou].
    Example: /?sig=abcdef=:foobar=&x=y will pass now.

*   Added Cuba to country list #1351 *todd*

*   Fixed radio_button to work with numeric values #1352 *demetrius*

*   Added :extension option to NumberHelper#number_to_phone #1361 *delynnb*

*   Added button_to as a form-based solution to deal with harmful actions that should be hidden behind POSTs. This makes it just as easy as link_to to create a safe trigger for actions like destroy, although it's limited by being a block element, the fixed look, and a no-no inside other forms. #1371 *tom@moertel.com*

*   Fixed image_tag so an exception is not thrown just because the image is missing and alt value can't be generated #1395 *Marcel Molina Jr.*

*   Added a third parameter to TextHelper#auto_link called href_options for specifying additional tag options on the links generated #1401 [tyler.kovacs@gmail.com]. Example: auto_link(text, :all, { :target => "_blank" }) to have all the generated links open in a new window.

*   Fixed TextHelper#highlight to return the text, not nil, if the phrase is blank #1409 *Patrick Lenz*

*   Fixed TagHelper such that :name and 'name' keys in the options doesn't result in two attributes #1455 *take_tk*

*   Ensure that helpers are only available to the controllers where they are defined and their subclasses.  #1394 *kdole@tamu.edu*

*   render("foo/bar") works with a layout again

*   Fixed double-singularization on scaffolded pagination call (Address would be turned into Addres) #1216, #1404 *nilsga*

*   Removed the require hack used by functional testing to work around an earlier bug in rake.

*   Allow distance_of_time_in_words to work with any value that responds to #to_time (like dates) #969

*   Support :render option for :verify #1440 *Tobias Lütke*

*   Updated vendor copy of html-scanner lib to 0.5.2, for bug fixes and optimizations. The :content option may be used as expected--to find a tag whose textual content is a particular value--in assert_tag, now.

*   Changed test requests to come from 0.0.0.0 instead of 127.0.0.1 such that they don't trigger debugging screens on exceptions, but instead call rescue_action_in_public

*   Modernize scaffolding to match the generator: use the new render method and change style from the warty @params["id"] to the sleek params[:id].  #1367

*   Include :id in the action generated by the form helper method.  Then, for example, the controller can do Model.find(params[:id]) for both edit and update actions.  Updated scaffolding to take advantage.  #1367

*   Add assertions with friendly messages to TestCase#process to ensure that @controller, @request, and @response are set.  #1367

*   Arrays, hashes sent via multipart posts are converted to strings #1032 *dj@omelia.org, me@julik.nl*

*   render(:layout => true) is a synonym for render(:layout => nil)

*   Make sure the benchmarking render method always returns the output of the render.

*   render(:action), render(:template) and render() are the only three calls that default to using a layout. All other render calls assume :layout => false. This also fixes send_file, which was applying a layout if one existed for the current action.

*   verify with :redirect_to won't redirect if a redirect or render has already been performed #1350

*   render(:partial => true) is identical to the behavior of the deprecated render_partial()

*   Fixed render(:partial => "...") to use an empty Hash for the local assigns #1365

*   Fixed Caching::Fragments::FileStore.delete to not raise an exception if the delete fails.

*   Deprecated all render_* methods in favor of consolidating all rendering behavior in Base#render(options). This enables more natural use of combining options, such as layouts. Examples:

        +---------------------------------------------------------------+-------------------------------------------------------+
        | BEFORE                                                        | AFTER                                                 |
        +---------------------------------------------------------------+-------------------------------------------------------+
        | render_with_layout "weblog/show", "200 OK", "layouts/dialog"  | render :action => "show", :layout => "dialog"         |
        | render_without_layout "weblog/show"                           | render :action => "show", :layout => false            |
        | render_action "error", "404 Not Found"                        | render :action => "error", :status => "404 Not Found" |
        | render_template "xml.div('stuff')", "200 OK", :rxml           | render :inline => "xml.div('stuff')", :type => :rxml  |
        | render_text "hello world!"                                    | render :text => "hello world!"                        |
        | render_partial_collection "person", @people, nil, :a => 1     | render :partial => "person", :collection => @people,  |
        |                                                               |        :locals => { :a => 1 }                         |
        +---------------------------------------------------------------+-------------------------------------------------------+

*   Deprecated redirect_to_path and redirect_to_url in favor of letting redirect_to do the right thing when passed either a path or url.

*   Fixed use of an integer as return code for renders, so render_text "hello world", 404 now works #1327

*   Fixed assert_redirect_to to work with redirect_to_path #869 *Nicholas Seckar*

*   Fixed escaping of :method option in remote_form_tag #1218 *Rick Olson*

*   Added Serbia and Montenegro to the country_select #1239 *todd@robotcoop.com*

*   Fixed Request#remote_ip in testing #1251 *Jeremy Kemper*

*   Fixed that compute_public_path should recognize external URLs, so image_tag("http://www.example.com/images/icon.gif") is not prefixed with the relative url path #1254 *victor-ronr-trac@carotena.net*

*   Added support for descending year values in DateHelper#select_year, like select_year(Date.today, :start_year => 2005, :end_year => 1900), which would count down from 2005 to 1900 instead of the other way #1274 *nwoods@mail.com*

*   Fixed that FormHelper#checkbox should return a checked checkbox if the value is the same as checked_value #1286 *Florian Weber*

*   Fixed Form.disable in Prototype #1317 *Wintermute*

*   Added accessors to logger, params, response, session, flash, and headers from the view, so you can write <% logger.info "stuff" %> instead of <% @logger.info "others" %> -- more consistent with the preferred way of accessing these attributes and collections from the controller

*   Added support for POST data in form of YAML or XML, which is controller through the Content-Type header. Example request:

        Content-Type: application/xml
        <request><item><content>HelloWorld</content></item></request>

    ...is the same as:

        Content-Type: application/x-yaml
        ---
        item:
          content: HelloWorld

    ...is the same as:

        item[content]=HelloWorld

    Which in the end turns into { "item" => { "content" => "HelloWorld" } }. This makes it a lot easier to publish REST web services on top of your regular actions (as they won't care).

    Example Curl call:

        curl -H 'Content-Type: application/xml' -d '<request><item><content>KillMeMore</content></item></request>' http://www.example.com/service

    You can query to find out whether a given request came through as one of these types with:
        - request.post_format? (:url_encoded, :xml or :yaml)
        - request.formatted_post? (for either xml or yaml)
        - request.xml_post?
        - request.yaml_post?

*   Added bundling of XmlSimple by Maik Schmidt

*   Fixed that render_partial_collection should always return a string (and not sometimes an array, despite <%= %> not caring)

*   Added TextHelper#sanitize that can will remove any Javascript handlers, blocks, and forms from an input of HTML.  This allows for use of HTML on public sites, but still be free of XSS issues. #1277 *Jamis Buck*

*   Fixed the HTML scanner used by assert_tag where a infinite loop could be caused by a stray less-than sign in the input #1270 *Jamis Buck*

*   Added functionality to assert_tag, so you can now do tests on the siblings of a node, to assert that some element comes before or after the element in question, or just to assert that some element exists as a sibling #1226 *Jamis Buck*

*   Added better error handling for regexp caching expiration

*   Fixed handling of requests coming from unknown HTTP methods not to kill the server

*   Added that both AssetHelper#stylesheet_link_tag and AssetHelper#javascript_include_tag now accept an option hash as the last parameter, so you can do stuff like: stylesheet_link_tag "style", :media => "all"

*   Added FormTagHelper#image_submit_tag for making submit buttons that uses images

*   Added ActionController::Base.asset_host that will then be used by all the asset helpers. This enables you to easily offload static content like javascripts and images to a separate server tuned just for that.

*   Fixed action/fragment caching using the filestore when a directory and a file wanted to use the same name. Now there's a .cache prefix that sidesteps the conflict #1188 *imbcmdth@hotmail.com*

*   Fixed missing id uniqueness in FormTag#radio_button #1207 *Jarkko Laine*

*   Fixed assert_redirected_to to work with :only_path => false #1204 *Alisdair McDiarmid*

*   Fixed render_partial_collection to output an empty string instead of nil when handed an empty array #1202 *Ryan Carver*

*   Improved the speed of regular expression expirations for caching by a factor of 10 #1221 *Jamis Buck*

*   Removed dumping of template assigns on the rescue page as it would very easily include a ton of data making page loads take seconds (and the information was rarely helpful) #1222

*   Added BenchmarkHelper that can measure the execution time of a block in a template and reports the result to the log. Example:

        <% benchmark "Notes section" do %>
          <%= expensive_notes_operation %>
        <% end %>

     Will add something like "Notes section (0.345234)" to the log.

*   Added ActionController::Caching::Sweeper as an improved an easier to use sweeper. The new sweepers work on a single-step approach instead of two-steps like the old ones. Before

        def after_save(record)
          @list = record.is_a?(List) ? record : record.list
        end

        def filter(controller)
          controller.expire_page(:controller => "lists", :action => %w( show public feed ), :id => @list.id)
          controller.expire_action(:controller => "lists", :action => "all")
          @list.shares.each { |share| controller.expire_page(:controller => "lists", :action => "show", :id => share.url_key) }
        end

    ..after:

        def after_save(record)
          list = record.is_a?(List) ? record : record.list
          expire_page(:controller => "lists", :action => %w( show public feed ), :id => list.id)
          expire_action(:controller => "lists", :action => "all")
          list.shares.each { |share| expire_page(:controller => "lists", :action => "show", :id => share.url_key) }
        end

    The new sweepers can also observe on the actions themselves by implementing methods according to (before|after)_$controller_$action. Example of a callback that'll be called after PagesController#update_title has been performed:

          def after_pages_update_title
            expire_fragment(%r{pages/#{controller.assigns["page"].id}/.*})
          end

    Note that missing_method is delegated to the controller instance, which is assigned in a before filter. This means that you can call expire_fragment instead of @controller.expire_fragment.

*   Added that Fragments#expire_fragment now accepts as a regular expression as the name thereby deprecating expire_matched_fragments

*   Fixed that fragments shouldn't use the current host and the path as part of the key like pages does

*   Added conditions to around_filters just like before_filter and after_filter


## 1.8.1 (20th April, 2005) ##

*   Added xml_http_request/xhr method for simulating XMLHttpRequest in functional tests #1151 [Sam Stephenson]. Example:

        xhr :post, :index

*   Fixed that Ajax.Base.options.asynchronous wasn't being respected in Ajax.Request (thanks Jon Casey)

*   Fixed that :get, :post, and the others should take a flash array as the third argument just like process #1144 *rails@cogentdude.com*

*   Fixed a problem with Flash.now

*   Fixed stringification on all assigned hashes. The sacrifice is that assigns[:person] won't work in testing. Instead assigns["person"] or assigns(:person) must be used. In other words, the keys of assigns stay strings but we've added a method-based accessor to appease the need for symbols.

*   Fixed that rendering a template would require a connection to the database #1146


## 1.8.0 (19th April, 2005) ##

*   Added assert_tag and assert_no_tag as a much improved alternative to the deprecated assert_template_xpath_match #1126 *Jamis Buck*

*   Deprecated the majority of all the testing assertions and replaced them with a much smaller core and access to all the collections the old assertions relied on. That way the regular test/unit assertions can be used against these. Added documentation about how to use it all.

*   Added a wide range of new Javascript effects:
        * Effect.Puff zooms the element out and makes it smoothly transparent at the same time, giving a "puff" illusion #996 [thomas@fesch.at]
          After the animation is completed, the display property will be set to none.
          This effect will work on relative and absolute positioned elements.

        * Effect.Appear as the opposite of Effect.Fade #990 [thomas@fesch.at]
          You should return elements with style="display:none;" or a like class for this to work best and have no chance of flicker.

        * Effect.Squish for scaling down an element and making it disappear at the end #972 [thomas@fesch.at]

        * Effect.Scale for smoothly scaling images or text up and down #972 [thomas@fesch.at]

        * Effect.Fade which smoothly turns opacity from 100 to 0 and then hides the element #960 [thomas@fesch.at]

*   Added Request#xml_http_request? (and an alias xhr?) to that'll return true when the request came from one of the Javascript helper methods (Ajax). This can be used to give one behavior for modern browsers supporting Ajax, another to old browsers #1127 *Sam Stephenson*

*   Changed render_partial to take local assigns as the second parameter instead of an explicit object and then the assigns. So the API changes from:

        <%= render_partial "account", person, "rules" => regulations.rules %>

    ...to:

        <%= render_partial "account", :account => person, :rules => regulations.rules %>

    The old API will still work, though, and render_partial "account" will still assume :account => @account.

*   Added support for web servers that use PATH_INFO instead of REQUEST_URI like IIS #1014 *BradG/Nicholas Seckar*

*   Added graceful handling of PUT, DELETE, and OPTIONS requests for a complete coverage of REST functionality #1136 *Josh Knowles*

*   Fixed that you can now pass an alternative :href option to link_to_function/remote in order to point to somewhere other than # if the javascript fails or is turned off. You can do the same with form_remote_tag by passing in :action. #1113 *Sam Stephenson*

*   Fixed DateHelper to return values on the option tags such that they'll work properly in IE with form_remote_tag #1024 *Scott Raymond*

*   Fixed FormTagHelper#check_box to respect checked #1049 *DelynnB*

*   Added that render_partial called from a controller will use the action name as default #828 *Dan Peterson*

*   Added Element.toggle, Element.show, and Element.hide to the prototype javascript library. Toggle.display has been deprecated, but will still work #992 *Lucas Carlson*

*   Added that deleting a cookie should not just set it to an empty string but also instantly expire it #1118 *todd@robotcoop.com*

*   Added AssetTagHelper#image_path, AssetTagHelper#javascript_path, and AssetTagHelper#stylesheet_path #1110 *Larry Halff*

*   Fixed url_for(nil) in functional tests #1116 *Alisdair McDiarmid*

*   Fixed error handling of broken layouts #1115 *Michael Schubert*

*   Added submit_to_remote that allows you to trigger an Ajax form submition at the click of the submission button, which allows for multiple targets in a single form through the use of multiple submit buttons #930 *yrashk@gmail.com*

*   Fixed pagination to work with joins #1034 *scott@sigkill.org*

*   Fixed that *rest parameter in map.connect couldn't accept an empty list #1037 *Dee Zsombor*

*   Added :confirm option to link_to_remote just like link_to has #1082 *yrashk@fp.org.ua*

*   Added minute_step as an option to select_minute (and the helpers that use it) to jump in larger increments than just 1 minute. At 15, it would return 0, 15, 30, 45 options #1085 *ordwaye@evergreen.edu*

*   Fixed that an exception would be thrown when an empty form was submitted #1090 *jan@ulbrich-boerwang.de*

*   Moved TextHelper#human_size to NumberHelper#number_to_human_size, but kept an deprecated alias to the old method name

*   Fixed that the content-type for some browsers could include an additional \r which made wonky things happen #1067 *Thomas Fuchs*

*   Fixed that radio buttons shouldn't have a default size attribute #1074 *hendrik@mans.de*

*   Added ActionView::Helpers::InstanceTag::DEFAULT_RADIO_OPTIONS that contains a hash of default options for radio buttons #1074 *hendrik@mans.de*

*   Fixed that in some circumstances controllers outside of modules may have hidden ones inside modules. For example, admin/content might have been hidden by /content. #1075 *Nicholas Seckar*

*   Added JavascriptHelper#periodically_call_remote in order to create areas of a page that update automatically at a set interval #945 *Jon Tirsen*

*   Fixed Cache#expire_matched_fragments that couldn't recognize the difference between string and url_for options #1030 *Stefan Kaes*

*   Added simulation of @request.request_uri in functional tests #1038 *Jamis Buck*

*   Fixed autolinking to work better in more cases #1013 *Jamis Buck*

*   Added the possible of using symbols in form helpers that relate to instance variables like text_field :account, :name in addition to text_field "account", "name"'

*   Fixed javascript_include_tag to output type instead of language and conform to XHTML #1018 *Rick Olson*

*   Added NumberHelper for common string representations like phone number, currency, and percentage #1015 *DeLynn*

*   Added pagination for scaffolding (10 items per page) #964 *mortonda@dgrmm.net*

*   Added assert_no_cookie and fixed assert_cookie_equal to deal with non-existing cookies #979 *Jeremy Kemper*

*   Fixed :overwrite_param so it doesn't delete but reject elements from @request.parameters #982 *raphinou@yahoo.com*

*   Added :method option to verify for ensuring that either GET, POST, etc is allowed #984 *Jamis Buck*

*   Added options to set cc, bcc, subject, and body for UrlHelper#mail_to #966 *DeLynn*

*   Fixed include_blank for select_hour/minute/second #527 *edward@debian.org*

*   Improved the message display on the exception handler pages #963 *Johan Sorensen*

*   Fixed that on very rare occasions, webrick would raise a NoMethodError: private method 'split' called for nil #1001 *Flurin Egger*

*   Fixed problem with page caching #958 *Rick Olson*


## 1.7.0 (27th March, 2005) ##

*   Added ActionController::Base.page_cache_extension for setting the page cache file extension (the default is .html) #903 *Andreas*

*   Fixed "bad environment variable value" exception caused by Safari, Apache, and Ajax calls #918

*   Fixed that pagination_helper would ignore :params #947 *Sebastian Kanthak*

*   Added :owerwrite_params back to url_for and friends -- it was AWL since the introduction of Routes #921 *raphinou*

*   Added :position option to link_to_remote/form_remote_tag that can be either :before, :top, :bottom, or :after and specifies where the return from the method should be inserted #952 *Matthew McCray/Sam Stephenson*

*   Added Effect.Highlight to prototype.js to do Yellow Fade Technique (of 37signals' fame) on any container #952 *Sam Stephenson/court3nay*

*   Added include_seconds option as the third parameter to distance_of_time_in_words which will render "less than a minute" in higher resolution ("less than 10 seconds" etc) #944 *thomas@fesch.at*

*   Added fourth option to process in test cases to specify the content of the flash #949 *Jamis Buck*

*   Added Verifications that allows you to specify preconditions to actions in form of statements like <tt>verify :only => :update_post, :params => "admin_privileges", :redirect_to => { :action => "settings" }</tt>, which ensure that the update_post action is only called if admin_privileges is available as a parameter -- otherwise the user is redirected to settings. #897 *Jamis Buck*

*   Fixed Form.Serialize for the JavascriptHelper to also seriliaze password fields #934 *dweitzman@gmail.com*

*   Added JavascriptHelper#escape_javascript as a public method (was private) and made it escape both single and double quotes and new lines #940 *mortonda@dgrmm.net*

*   Added trailing_slash option to url_for, so you can generate urls ending in a slash. Note that is currently not recommended unless you need it for special reasons since it breaks caching #937 *stian@grytoyr.net*

*   Added expire_matched_fragments(regular_expression) to clear out a lot of fragment caches at once #927 *Rick Olson*

*   Fixed the problems with : and ? in file names for fragment caches on Windows #927 *Rick Olson*

*   Added TextHelper#human_size for formatting file sizes, like human_size(1234567) => 1.2 MB #943 *thomas@fesch.at*

*   Fixed link_to :confirm #936 *Nicholas Seckar*

*   Improved error reporting especially around never shallowing exceptions. Debugging helpers should be much easier now #980 *Nicholas Seckar*

*   Fixed Toggle.display in prototype.js #902 *Lucas Carlson*


## 1.6.0 (22th March, 2005) ##

*   Added a JavascriptHelper and accompanying prototype.js library that opens the world of Ajax to Action Pack with a large array of options for dynamically interacting with an application without reloading the page #884 *Sam Stephenson/David*

*   Added pagination support through both a controller and helper add-on #817 *Sam Stephenson*

*   Fixed routing and helpers to make Rails work on non-vhost setups #826 *Nicholas Seckar/Tobias Lütke*

*   Added a much improved Flash module that allows for finer-grained control on expiration and allows you to flash the current action #839 [Caio Chassot]. Example of flash.now:

        class SomethingController < ApplicationController
          def save
            ...
            if @something.save
              # will redirect, use flash
              flash[:message] = 'Save successful'
              redirect_to :action => 'list'
            else
              # no redirect, message is for current action, use flash.now
              flash.now[:message] = 'Save failed, review'
              render_action 'edit'
            end
          end
        end

*   Added to_param call for parameters when composing an url using url_for from something else than strings #812 [Sam Stephenson]. Example:

        class Page
          def initialize(number)
            @number = number
          end
          # ...
          def to_param
            @number.to_s
          end
        end

    You can now use instances of Page with url_for:

        class BarController < ApplicationController
          def baz
            page = Page.new(4)
            url = url_for :page => page # => "http://foo/bar/baz?page=4"
          end
        end

*   Fixed form helpers to query Model#id_before_type_cast instead of Model#id as a temporary workaround for Ruby 1.8.2 warnings #818 *DeLynn B*

*   Fixed TextHelper#markdown to use blank? instead of empty? so it can deal with nil strings passed #814 *Johan Sörensen*

*   Added TextHelper#simple_format as a non-dependency text presentation helper #814 *Johan Sörensen*

*   Added that the html options disabled, readonly, and multiple can all be treated as booleans. So specifying <tt>disabled => :true</tt> will give <tt>disabled="disabled"</tt>. #809 *mindel*

*   Added path collection syntax for Routes that will gobble up the rest of the url and pass it on to the controller #830 [rayners]. Example:

        map.connect 'categories/*path_info', :controller => 'categories', :action => 'show'

    A request for /categories/top-level-cat, would give @params[:path_info] with "top-level-cat".
    A request for /categories/top-level-cat/level-1-cat, would give @params[:path_info] with "top-level-cat/level-1-cat" and so forth.

    The @params[:path_info] return is really an array, but where to_s has been overwritten to do join("/").

*   Fixed options_for_select on selected line issue #624 *Florian Weber*

*   Added CaptureHelper with CaptureHelper#capture and CaptureHelper#content_for. See documentation in helper #837 *Tobias Lütke*

*   Fixed :anchor use in url_for #821 *Nicholas Seckar*

*   Removed the reliance on PATH_INFO as it was causing problems for caching and inhibited the new non-vhost support #822 *Nicholas Seckar*

*   Added assigns shortcut for @response.template.assigns to controller test cases [Jeremy Kemper]. Example:

    Before:

        def test_list
          assert_equal 5, @response.template.assigns['recipes'].size
          assert_equal 8, @response.template.assigns['categories'].size
        end

    After:

        def test_list
          assert_equal 5, assigns(:recipes).size
          assert_equal 8, assigns(:categories).size
        end

*   Added TagHelper#image_tag and deprecated UrlHelper#link_image_to (recommended approach is to combine image_tag and link_to instead)

*   Fixed textilize to be resilient to getting nil parsed (by using Object#blank? instead of String#empty?)

*   Fixed that the :multipart option in FormTagHelper#form_tag would be ignored *Yonatan Feldman*


## 1.5.1 (7th March, 2005) ##

*   Fixed that the routes.rb file wouldn't be found on symlinked setups due to File.expand_path #793 *piotr@t-p-l.com*

*   Changed ActiveRecordStore to use Marshal instead of YAML as the latter proved troublesome in persisting circular dependencies. Updating existing applications MUST clear their existing session table from data to start using this updated store #739 *Jamis Buck*

*   Added shortcut :id assignment to render_component and friends (before you had to go through :params) #784 *Lucas Carlson*

*   Fixed that map.connect should convert arguments to strings #780 *Nicholas Seckar*

*   Added UrlHelper#link_to_if/link_to_unless to enable other conditions that just link_to_unless_current #757 *mindel*

*   Fixed that single quote was not escaped in a UrlHelper#link_to javascript confirm #549 *Scott Barron*

*   Removed the default border on link_image_to (it broke xhtml strict) -- can be specified with :border => 0 #517 *?/caleb*

*   Fixed that form helpers would treat string and symbol keys differently in html_options (and possibly create duplicate entries) #112 *Jeremy Kemper*

*   Fixed that broken pipe errors (clients disconnecting in mid-request) could bring down a fcgi process

*   Added the original exception message to session recall errors (so you can see which class wasnt required)

*   Fixed that RAILS_ROOT might not be defined when AP was loaded, so do a late initialization of the ROUTE_FILE #761 *Scott Barron*

*   Fix request.path_info and clear up LoadingModule behavior #754 *Nicholas Seckar*

*   Fixed caching to be aware of extensions (so you can cache files like api.wsdl or logo.png) #734 *Nicholas Seckar*

*   Fixed that Routes would raise NameErrors if a controller component contains characters that are not valid constant names #733 *Nicholas Seckar*

*   Added PATH_INFO access from the request that allows urls like the following to be interpreted by rails: http://www.example.com/dispatcher.cgi/controller/action -- that makes it possible to use rails as a CGI under lighttpd and would also allow (for example) Rublog to be ported to rails without breaking existing links to Rublog-powered blogs. #728 *Jamis Buck*

*   Fixed that caching the root would result in .html not index.html #731, #734 *alisdair/Nicholas Seckar*


## 1.5.0 (24th February, 2005) ##

*   Added Routing as a replacement for mod_rewrite pretty urls [Nicholas Seckar]. Read more in ActionController::Base.url_for and on http://manuals.rubyonrails.com/read/book/9

*   Added components that allows you to call other actions for their rendered response while execution another action. You can either delegate the entire response rendering or you can mix a partial response in with your other content. Read more on http://manuals.rubyonrails.com/read/book/14

*    Fixed that proxy IPs do not follow all RFC1918 nets #251 *caleb@aei-tech.com*

*   Added Base#render_to_string to parse a template and get the result back as a string #479

*   Fixed that send_file/data can work even if render* has been called before in action processing to render the content of a file to be send for example #601

*   Added FormOptionsHelper#time_zone_select and FormOptionsHelper#time_zone_options_for_select to work with the new value object TimeZone in Active Support #688 *Jamis Buck*

*   Added FormHelper#file_field and FormTagHelper#file_field_tag for creating file upload fields

*   Added :order option for date_select that allows control over the order in which the date dropdowns is used and which of them should be used #619 [Tim Bates]. Examples:

        date_select("post", "written_on", :order => [:day, :month, :year])
        date_select("user", "birthday",   :order => [:month, :day])

*   Added ActionView::Base.register_template_handler for easy integration of an alternative template language to ERb and Builder. See test/controller/custom_handler_test.rb for a usage example #656 *Jamis Buck*

*   Added AssetTagHelper that provides methods for linking a HTML page together with other assets, such as javascripts, stylesheets, and feeds.

*   Added FormTagHelper that provides a number of methods for creating form tags that doesn't rely on conventions with an object assigned to the template like FormHelper does. With the FormTagHelper, you provide the names and values yourself.

*   Added Afghanistan, Iran, and Iraq to the countries list used by FormOptions#country_select and FormOptions#country_options_for_select

*   Renamed link_to_image to link_image_to (since thats what it actually does) -- kept alias for the old method name

*   Fixed textilize for RedCloth3 to keep doing hardbreaks

*   Fixed that assert_template_xpath_matches did not indicate when a path was not found #658 *Eric Hodel*

*   Added TextHelper#auto_link to turn email addresses and urls into ahrefs

*   Fixed that on validation errors, scaffold couldn't find template #654 *mindel*

*   Added Base#hide_action(*names) to hide public methods from a controller that would otherwise have been callable through the URL. For the majority of cases, its preferred just to make the methods you don't want to expose protected or private (so they'll automatically be hidden) -- but if you must have a public method, this is a way to make it uncallable. Base#hidden_actions retrieve the list of all hidden actions for the controller #644 *Nicholas Seckar*

*   Fixed that a bunch of methods from ActionController::Base was accessible as actions (callable through a URL) when they shouldn't have been #644 *Nicholas Seckar*

*   Added UrlHelper#current_page?(options) method to check if the url_for options passed corresponds to the current page

*   Fixed https handling on other ports than 443 *Alan Gano*

*   Added follow_redirect method for functional tests that'll get-request the redirect that was made. Example:

        def test_create_post
          post :create, "post" => { "title" => "Exciting!" }
          assert_redirected_to :action => "show"

          follow_redirect
          assert_rendered_file "post/show"
        end

    Limitation: Only works for redirects to other actions within the same controller.

*   Fixed double requiring of models with the same name as the controller

*   Fixed that query params could be forced to nil on a POST due to the raw post fix #562 *moriq@moriq.com*

*   Fixed that cookies shouldn't be frozen in TestRequest #571 *Eric Hodel*


## 1.4.0 (January 25th, 2005) ##

*   Fixed problems with ActiveRecordStore under the development environment in Rails

*   Fixed the ordering of attributes in the xml-decleration of Builder #540 *woeye*

*   Added @request.raw_post as a convenience access to @request.env['RAW_POST_DATA'] #534 *Tobias Lütke*

*   Added support for automatic id-based indexing for lists of items #532 [dblack]. Example:

        <% @students.each do |@student| %>
          <%= text_field "student[]", "first_name", :size => "20" %>
          <%= text_field "student[]", "last_name" %>
          <%= text_field "student[]", "grade", :size => "5" %>
        <% end %>

    ...would produce, for say David Black with id 123 and a grace of C+:

        <input id="student_123_first_name" name="student[123][first_name]" size="20"     size="30" type="text" value="David" />
        <input id="student_123_last_name" name="student[123][last_name]" size="30"  type="text" value="Black" />
        <input id="student_123_grade" name="student[123][grade]" size="5" type="text"  value="C+" />

*   Added :application_prefix to url_for and friends that makes it easier to setup Rails in non-vhost environments #516 *Jamis Buck*

*   Added :encode option to mail_to that'll allow you to masquarede the email address behind javascript or hex encoding #494 *Lucas Carlson*

*   Fixed that the content-header was being set to application/octet_stream instead of application/octet-stream on send_date/file *Alexey*

*   Removed the need for passing the binding when using CacheHelper#cache

*   Added TestResponse#binary_content that'll return as a string the data sent through send_data/send_file for testing #500 *Alexey*

*   Added @request.env['RAW_POST_DATA'] for people who need access to the data before Ruby's CGI has parsed it #505 *Jeremy Kemper*

*   Fixed that a default fragment store wan't being set to MemoryStore as intended.

*   Fixed that all redirect and render calls now return true, so you can use the pattern of "do and return". Example:

        def show
          redirect_to(:action => "login") and return unless @person.authenticated?
          render_text "I won't happen unless the person is authenticated"
        end

*   Added that renders and redirects called in before_filters will have the same effect as returning false: stopping the chain. Example:

        class WeblogController
          before_filter { |c| c.send(:redirect_to_url("http://www.farfaraway.com")}) }

          def hello
            render_text "I will never be called"
          end
        end


*   Added that only one render or redirect can happen per action. The first call wins and subsequent calls are ignored. Example:

        def do_something
          redirect_to :action => "elsewhere"
          render_action "overthere"
        end

    Only the redirect happens. The rendering call is simply ignored.


## 1.3.1 (January 18th, 2005) ##

*   Fixed a bug where cookies wouldn't be set if a symbol was used instead of a string as the key

*   Added assert_cookie_equal to assert the contents of a named cookie

*   Fixed bug in page caching that prevented it from working at all


## 1.3.0 (January 17th, 2005) ##

*   Added an extensive caching module that offers three levels of granularity (page, action, fragment) and a variety of stores.
    Read more in ActionController::Caching.

*   Added the option of passing a block to ActiveRecordHelper#form in order to add more to the auto-generated form #469 *dom@sisna.com*

        form("entry", :action => "sign") do |form|
          form << content_tag("b", "Department")
          form << collection_select("department", "id", @departments, "id", "name")
        end

*   Added arrays as a value option for params in url_for and friends #467 [Eric Anderson]. Example:

        url_for(:controller => 'user', :action => 'delete', :params => { 'username' =>  %( paul john steve ) } )
        # => /user/delete?username[]=paul&username[]=john&username[]=steve

*   Fixed that controller tests can now assert on the use of cookies #466 *Alexey*

*   Fixed that send_file would "remember" all the files sent by adding to the headers again and again #458 *Jeremy Kemper*

*   Fixed url rewriter confusion when the controller or action name was a substring of the controller_prefix or action_prefix

*   Added conditional layouts like <tt>layout "weblog_standard", :except => :rss</tt> #452 *Marcel Molina Jr.*

*   Fixed that MemCacheStore wasn't included by default and added default MemCache object pointing to localhost #447 *Lucas Carlson*

*   Added fourth argument to render_collection_of_partials that allows you to specify local_assigns -- just like render_partial #432 *Ryan Davis*

*   Fixed that host would choke when cgi.host returned nil #432 *Tobias Lütke*

*   Added that form helpers now take an index option #448 *Tim Bates*

    Example:
        text_field "person", "name", "index" => 3

    Becomes:
        <input type="text" name="person[3][name]" id="person_3_name" value="<%= @person.name %>" />

*   Fixed three issues with retrying breakpoints #417 *Florian Gross*

    1. Don't screw up pages that use multiple values for the same parameter (?foo=bar&foo=qux was converted to ?foo=barqux)
    2. Don't screw up all forms when you click the "Retry with Breakpoint" link multiple times instead of reloading
         (This caused the parameters to be added multiple times for GET forms leading to trouble.)
    3. Don't add ?BP-RETRY=1 multiple times

*   Added that all renders and redirects now return false, so they can be used as the last line in before_filters to stop execution.

    Before:
        def authenticate
          unless @session[:authenticated]
            redirect_to :controller => "account", :action => "login"
            return false
          end
        end

    After:
        def authenticate
          redirect_to(:controller => "account", :action => "login") unless @session[:authenticated]
        end

*   Added conditional filters #431 [Marcel Molina Jr.]. Example:

        class JournalController < ActionController::Base
          # only require authentication if the current action is edit or delete
          before_filter :authorize, :only_on => [ :edit, :delete ]

          private
            def authorize
              # redirect to login unless authenticated
            end
        end

*   Added Base#render_nothing as a cleaner way of doing render_text "" when you're not interested in returning anything but an empty response.

*   Added the possibility of passing nil to UrlHelper#link_to to use the link itself as the name


## 1.2.0 (January 4th, 2005) ##

*   Added MemCacheStore for storing session data in Danga's MemCache system *Bob Cottrell*
    Depends on: MemCached server (http://www.danga.com/memcached/), MemCache client (http://raa.ruby-lang.org/project/memcache/)

*   Added thread-safety to the DRbStore #66, #389 *Ben Stiglitz*

*   Added DateHelper#select_time and DateHelper#select_second #373 *Scott Baron*

*   Added :host and :protocol options to url_for and friends to redirect to another host and protocol than the current.

*   Added class declaration for the MissingFile exception #388 *Kent Sibilev*

*   Added "short hypertext note with a hyperlink to the new URI(s)" to redirects to fulfill compliance with RFC 2616 (HTTP/1.1) section 10.3.3 #397 *Tim Bates*

*   Added second boolean parameter to Base.redirect_to_url and Response#redirect to control whether the redirect is permanent or not (301 vs 302) #375 *Hodel*

*   Fixed redirects when the controller and action is named the same. Still haven't fixed same controller, module, and action, though #201 *Josh Peek*

*   Fixed problems with running multiple functional tests in Rails under 1.8.2 by including hack for test/unit weirdness

*   Fixed that @request.remote_ip didn't work in the test environment #369 *Bruno Mattarollo*


## 1.1.0 ##

*   Added search through session to clear out association caches at the end of each request. This makes it possible to place Active Record objects
    in the session without worrying about stale data in the associations (the main object is still subject to caching, naturally) #347 *Tobias Lütke*

*   Added more informative exception when using helper :some_helper and the helper requires another file that fails, you'll get an
    error message tells you what file actually failed to load, rather than falling back on assuming it was the helper file itself #346 *dblack*

*   Added use of *_before_type_cast for all input and text fields. This is helpful for getting "100,000" back on a integer-based
    validation where the value would normally be "100".

*   Added Request#port_string to get something like ":8080" back on 8080 and "" on 80 (or 443 with https).

*   Added Request#domain (returns string) and Request#subdomains (returns array).

*   Added POST support for the breakpoint retries, so form processing that raises an exception can be retried with the original request *Florian Gross*

*   Fixed regression with Base#reset_session that wouldn't use the DEFAULT_SESSION_OPTIONS *adam@the-kramers.net*

*   Fixed error rendering of rxml documents to not just swallow the exception and return 0 (still not guessing the right line, but hey)

*   Fixed that textilize and markdown would instantiate their engines even on empty strings. This also fixes #333 *Ulysses*

*   Fixed UrlHelper#link_to_unless so it doesn't care if the id is a string or fixnum *Ryan Davis*


## 1.0.1 ##

*   Fixed a bug that would cause an ApplicationController to require itself three times and hence cause filters to be run three times *evl*


## 1.0 ##

*   Added that controllers will now attempt to require a model dependency with their name and in a singular attempt for their name.
    So both PostController and PostsController will automatically have the post.rb model required. If no model is found, no error is raised,
    as it is then expected that no match is available and the programmer will have included his own models.

*   Fixed DateHelper#date_select so that you can pass include_blank as an option even if you don't use start_year and end_year #59 *what-a-day*

*   Added that controllers will now search for a layout in $template_root/layouts/$controller_name.r(html|xml), so PostsController will look
    for layouts/posts.rhtml or layouts/posts.rxml and automatically configure this layout if found #307 *Marcel Molina Jr.*

*   Added FormHelper#radio_button to work with radio buttons like its already possible with check boxes *Michael Koziarski*

*   Added TemplateError#backtrace that makes it much easier to debug template errors from unit and functional tests

*   Added display of error messages with scaffolded form pages

*   Added option to ERB templates to swallow newlines by using <% if something -%> instead of just <% if something %>. Example:

        class SomeController < ApplicationController
        <% if options[:scaffold] %>
          scaffold :<%= singular_name %>
        <% end %>
          helper :post

    ...produces this on post as singular_name:

        class SomeController < ApplicationController

          scaffold :post

          helper :post

    ...where as:

        class SomeController < ApplicationController
        <% if options[:scaffold] -%>
          scaffold :<%= singular_name %>
        <% end -%>
          helper :post

    ...produces:

        class SomeController < ApplicationController
          scaffold :post
          helper :post

    *This undocumented gem for ERb was uncovered by bitsweat*

*   Fixed CgiRequest so that it'll now accept session options with Symbols as keys (as the documentation points out) *Suggested by Andreas*

*   Added that render_partial will always by default include a counter with value 1 unless there is a counter passed in via the
    local_assigns hash that overrides it. As a result, render_collection_of_partials can still be written in terms of render_partial
    and partials that make use of a counter can be called without problems from both render_collection_of_partials as well as
    render_partial #295 *Marcel Molina Jr.*

*   Fixed CgiRequest#out to fall back to #write if $stdout doesn't have #syswrite *Jeremy Kemper*

*   Fixed all helpers so that they use XHTML compliant double quotes for values instead of single quotes *htonl/Jeremy Kemper*

*   Added link_to_image(src, options = {}, html_options = {}). Documentation:

        Creates a link tag to the image residing at the +src+ using an URL created by the set of +options+. See the valid options in
        link:classes/ActionController/Base.html#M000021. It's also possible to pass a string instead of an options hash to
        get a link tag that just points without consideration. The <tt>html_options</tt> works jointly for the image and ahref tag by
        letting the following special values enter the options on the image and the rest goes to the ahref:

        ::alt: If no alt text is given, the file name part of the +src+ is used (capitalized and without the extension)
        ::size: Supplied as "XxY", so "30x45" becomes width="30" and height="45"
        ::align: Sets the alignment, no special features

        The +src+ can be supplied as a...
        * full path, like "/my_images/image.gif"
        * file name, like "rss.gif", that gets expanded to "/images/rss.gif"
        * file name without extension, like "logo", that gets expanded to "/images/logo.png"

*   Fixed to_input_field_tag so it no longer explicitly uses InstanceTag.value if value was specified in the options hash *evl*

*   Added the possibility of having validate be protected for assert_(in)valid_column #263 *Tobias Lütke*

*   Added that ActiveRecordHelper#form now calls url_for on the :action option.

*   Added all the HTTP methods as alternatives to the generic "process" for functional testing #276 [Tobias Lütke]. Examples:

        # Calls Controller#miletone with a GET request
        process :milestone

        # Calls Controller#miletone with a POST request that has parameters
        post :milestone, { "name" => "David" }

        # Calls Controller#milestone with a HEAD request that has both parameters and session data
        head :milestone, { "id" => 1 }, { "user_id" => 23 }

    This is especially useful for testing idiomatic REST web services.

*   Added proper handling of HEAD requests, so that content isn't returned (Request#head? added as well) #277 *Eric Hodel*

*   Added indifference to whether @headers["Content-Type"], @headers["Content-type"], or @headers["content-type"] is used.

*   Added TestSession#session_id that returns an empty string to make it easier to functional test applications that doesn't use
    cookie-based sessions #275 *jcf*

*   Fixed that cached template loading would still check the file system to see if the file existed #258 *Andreas Schwarz*

*   Added options to tailor header tag, div id, and div class on ActiveRecordHelper#error_messages_for *Josh Peek*

*   Added graceful handling of non-alphanumeric names and misplaced brackets in input parameters *Jeremy Kemper*

*   Added a new container for cookies that makes them more intuative to use. The old methods of cookie and @cookies have been deprecated.

    Examples for writing:

        cookies["user_name"] = "david" # => Will set a simple session cookie
        cookies["login"] = { "value" => "XJ-122", "expires" => Time.now + 360} # => Will set a cookie that expires in 1 hour

    Examples for reading:

        cookies["user_name"] # => "david"
        cookies.size         # => 2

    Read more in ActionController::Cookies

    NOTE: If you were using the old accessor (cookies instead of @cookies), this could potentially break your code -- if you expect a full cookie object!

*   Added the opportunity to defined method_missing on a controller which will handle all requests for actions not otherwise defined #223 *timb*

*   Fixed AbstractRequest#remote_ip for users going through proxies - Patch #228 *Eric Hodel*

*   Added Request#ssl? which is shorthand for @request.protocol == "https://"

*   Added the choice to call form_tag with no arguments (resulting in a form posting to current action) *Jeremy Kemper*

*   Upgraded to Builder 1.2.1

*   Added :module as an alias for :controller_prefix to url_for and friends, so you can do redirect_to(:module => "shop", :controller => "purchases")
    and go to /shop/purchases/

*   Added support for controllers in modules through @params["module"].

*   Added reloading for dependencies under cached environments like FastCGI and mod_ruby. This makes it possible to use those environments for development.
    This is turned on by default, but can be turned off with ActionController::Base.reload_dependencies = false in production environments.

    NOTE: This will only have an effect if you use the new model, service, and observer class methods to mark dependencies. All libraries loaded through
    require will be "forever" cached. You can, however, use ActionController::Base.load_or_require("library") to get this behavior outside of the new
    dependency style.

*   Added that controllers will automatically require their own helper if possible. So instead of doing:

        class MsgController < ApplicationController
          helper :msg
        end

    ...you can just do:

        class MsgController < ApplicationController
        end

*   Added dependencies_on(layer) to query the dependencies of a controller. Examples:

        MsgController.dependencies_on(:model)    # => [ :post, :comment, :attachment ]
        MsgController.dependencies_on(:service)  # => [ :notification_service ]
        MsgController.dependencies_on(:observer) # => [ :comment_observer ]

*   Added a new dependency model with the class methods model, service, and observer. Example:

        class MsgController < ApplicationController
          model    :post, :comment, :attachment
          service  :notification_service
          observer :comment_observer
        end

    These new "keywords" remove the need for explicitly calling 'require' in most cases. The observer method even instantiates the
    observer as well as requiring it.

*   Fixed that link_to would escape & in the url again after url_for already had done so


## 0.9.5 (28) ##

*   Added helper_method to designate that a given private or protected method you should available as a helper in the view. *Jeremy Kemper*

*   Fixed assert_rendered_file so it actually verifies if that was the rendered file *htonl*

*   Added the option for sharing partial spacer templates just like partials themselves *radsaq*

*   Fixed that Russia was named twice in country_select *alexey*

*   Fixed request_origin to use remote_ip instead of remote_addr *Jeremy Kemper*

*   Fixed link_to breakage when nil was passed for html_options *alexey*

*   Fixed redirect_to on a virtual server setup with apache with a port other than the default where it would forget the port number *seanohalpin*

*   Fixed that auto-loading webrick on Windows would cause file uploads to fail *Jeremy Kemper*

*   Fixed issues with sending files on WEBrick by setting the proper binmode *Jeremy Kemper*

*   Added send_data as an alternative to send_file when the stream is not read off the filesystem but from a database or generated live *Jeremy Kemper*

*   Added a new way to include helpers that doesn't require the include hack and can go without the explicit require. *Jeremy Kemper*

    Before:

        module WeblogHelper
          def self.included(controller) #:nodoc:
            controller.ancestors.include?(ActionController::Base) ? controller.add_template_helper(self) : super
          end
        end

        require 'weblog_helper'
        class WeblogController < ActionController::Base
          include WeblogHelper
        end

    After:

        module WeblogHelper
        end

        class WeblogController < ActionController::Base
          helper :weblog
        end

*   Added a default content-type of "text/xml" to .rxml renders *Ryan Platte*

*   Fixed that when /controller/index was requested by the browser, url_for would generates wrong URLs *Ryan Platte*

*   Fixed a bug that would share cookies between users when using FastCGI and mod_ruby *The Robot Co-op*

*   Added an optional third hash parameter to the process method in functional tests that takes the session data to be used *alexey*

*   Added UrlHelper#mail_to to make it easier to create mailto: style ahrefs

*   Added better error messages for layouts declared with the .rhtml extension (which they shouldn't) *geech*

*   Added another case to DateHelper#distance_in_minutes to return "less than a minute" instead of "0 minutes" and "1 minute" instead of "1 minutes"

*   Added a hidden field to checkboxes generated with FormHelper#check_box that will make sure that the unchecked value (usually 0)
    is sent even if the checkbox is not checked. This relieves the controller from doing custom checking if the checkbox wasn't
    checked. BEWARE: This might conflict with your run-on-the-mill work-around code. *Tobias Lütke*

*   Fixed error_message_on to just use the first if more than one error had been added *Marcel Molina Jr.*

*   Fixed that URL rewriting with /controller/ was working but /controller was not and that you couldn't use :id on index *geech*

*   Fixed a bug with link_to where the :confirm option wouldn't be picked up if the link was a straight url instead of an option hash

*   Changed scaffolding of forms to use <label> tags instead of <b> to please W3C *evl*

*   Added DateHelper#distance_of_time_in_words_to_now(from_time) that works like distance_of_time_in_words,
    but where <tt>to_time</tt> is fixed to <tt>Time.now</tt>.

*   Added assert_flash_equal(expected, key, message), assert_session_equal(expected, key, message),
    assert_assigned_equal(expected, key, message) to test the contents of flash, session, and template assigns.

*   Improved the failure report on assert_success when the action triggered a redirection [alexey].

*   Added "markdown" to accompany "textilize" as a TextHelper method for converting text to HTML using the Markdown syntax.
    BlueCloth must be installed in order for this method to become available.

*   Made sure that an active session exists before we attempt to delete it *Samuel*

*   Changed link_to with Javascript confirmation to use onclick instead of onClick for XHTML validity *Scott Barron*


## 0.9.0 (43) ##

*   Added support for Builder-based templates for files with the .rxml extension. These new templates are an alternative to ERb that
    are especially useful for generating XML content, such as this RSS example from Basecamp:

        xml.rss("version" => "2.0", "xmlns:dc" => "http://purl.org/dc/elements/1.1/") do
          xml.channel do
            xml.title(@feed_title)
            xml.link(@url)
            xml.description "Basecamp: Recent items"
            xml.language "en-us"
            xml.ttl "40"

            for item in @recent_items
              xml.item do
                xml.title(item_title(item))
                xml.description(item_description(item)) if item_description(item)
                xml.pubDate(item_pubDate(item))
                xml.guid(@person.firm.account.url + @recent_items.url(item))
                xml.link(@person.firm.account.url + @recent_items.url(item))

                xml.tag!("dc:creator", item.author_name) if item_has_creator?(item)
              end
            end
          end
        end

        ...which will generate something like:

        <rss version="2.0" xmlns:dc="http://purl.org/dc/elements/1.1/">
          <channel>
            <title>Web Site Redesign</title>
            <link>http://www.basecamphq.com/clients/travelcenter/1/</link>
            <description>Basecamp: Recent items</description>
            <language>en-us</language>
            <ttl>40</ttl>
            <item>
              <title>Post: don't you know</title>
              <description>&amp;lt;p&amp;gt;deeper and down&amp;lt;/p&amp;gt;</description>
              <pubDate>Fri, 20 Aug 2004 21:13:50 CEST</pubDate>
              <guid>http://www.basecamphq.com/clients/travelcenter/1/msg/assets/96976/comments</guid>
              <link>http://www.basecamphq.com/clients/travelcenter/1/msg/assets/96976/comments</link>
              <dc:creator>David H. Heinemeier</dc:creator>
            </item>
            <item>
              <title>Milestone completed: Design Comp 2</title>
              <pubDate>Mon,  9 Aug 2004 14:42:06 CEST</pubDate>
              <guid>http://www.basecamphq.com/clients/travelcenter/1/milestones/#49</guid>
              <link>http://www.basecamphq.com/clients/travelcenter/1/milestones/#49</link>
            </item>
          </channel>
        </rss>

    The "xml" local variable is automatically available in .rxml templates. You construct the template by calling a method with the name
    of the tag you want. Options for the tag can be specified as a hash parameter to that method.

    Builder-based templates can be mixed and matched with the regular ERb ones. The only thing that differentiates them is the extension.
    No new methods have been added to the public interface to handle them.

    Action Pack ships with a version of Builder, but it will use the RubyGems version if you have one installed.

    Read more about Builder on: http://onestepback.org/index.cgi/Tech/Ruby/StayingSimple.rdoc

    *Builder is created by Jim Weirich*

*   Added much improved support for functional testing [what-a-day].

        # Old style
        def test_failing_authenticate
          @request.request_uri = "/login/authenticate"
          @request.action = "authenticate"
          @request.request_parameters["user_name"] = "nop"
          @request.request_parameters["password"]  = ""

          response = LoginController.process_test(@request)

          assert_equal "The username and/or password you entered is invalid.", response.session["flash"]["alert"]
          assert_equal "http://37signals.basecamp.com/login/", response.headers["location"]
        end

        # New style
        def test_failing_authenticate
          process :authenticate, "user_name" => "nop", "password" => ""
          assert_flash_has 'alert'
          assert_redirected_to :action => "index"
        end

    See a full example on http://codepaste.org/view/paste/334

*   Increased performance by up to 100% with a revised cookie class that fixes the performance problems with the
    default one that ships with 1.8.1 and below. It replaces the inheritance on SimpleDelegator with DelegateClass(Array)
    following the suggestion from Matz on:
    http://groups.google.com/groups?th=e3a4e68ba042f842&seekm=c3sioe%241qvm%241%40news.cybercity.dk#link14

*   Added caching for compiled ERb templates. On Basecamp, it gave between 8.5% and 71% increase in performance [Andreas Schwarz].

*   Added implicit counter variable to render_collection_of_partials [Marcel Molina Jr.]. From the docs:

        <%= render_collection_of_partials "ad", @advertisements %>

        This will render "advertiser/_ad.rhtml" and pass the local variable +ad+ to the template for display. An iteration counter
        will automatically be made available to the template with a name of the form +partial_name_counter+. In the case of the
        example above, the template would be fed +ad_counter+.

*   Fixed problems with two sessions being maintained on reset_session that would particularly screw up ActiveRecordStore.

*   Fixed reset_session to start an entirely new session instead of merely deleting the old. So you can now safely access @session
    after calling reset_ression and expect it to work.

*   Added @request.get?, @request.post?, @request.put?, @request.delete? as convenience query methods for @request.method *geech*

*   Added @request.method that'll return a symbol representing the HTTP method, such as :get, :post, :put, :delete *geech*

*   Changed @request.remote_ip and @request.host to work properly even when a proxy is in front of the application *geech*

*   Added JavaScript confirm feature to link_to. Documentation:

        The html_options have a special feature for creating javascript confirm alerts where if you pass
        :confirm => 'Are you sure?', the link will be guarded with a JS popup asking that question.
        If the user accepts, the link is processed, otherwise not.

*   Added link_to_unless_current as a UrlHelper method [Sam Stephenson]. Documentation:

        Creates a link tag of the given +name+ using an URL created by the set of +options+, unless the current
        controller, action, and id are the same as the link's, in which case only the name is returned (or the
        given block is yielded, if one exists). This is useful for creating link bars where you don't want to link
        to the page currently being viewed.

*   Fixed that UrlRewriter (the driver for url_for, link_to, etc) would blow up when the anchor was an integer *alexey*

*   Added that layouts defined with no directory defaults to layouts. So layout "weblog/standard" will use
    weblog/standard (as always), but layout "standard" will use layouts/standard.

*   Fixed that partials (or any template starting with an underscore) was publically viewable *Marten*

*   Added HTML escaping to text_area helper.

*   Added :overwrite_params to url_for and friends to keep the parameters as they were passed to the current action and only overwrite a subset.
    The regular :params will clear the slate so you need to manually add in existing parameters if you want to reuse them. *raphinou*

*   Fixed scaffolding problem with composite named objects *Moo Jester*

*   Added the possibility for shared partials. Example:

        <%= render_partial "advertisement/ad", ad %>

    This will render the partial "advertisement/_ad.rhtml" regardless of which controller this is being called from.

    *Jacob Fugal*

*   Fixed crash when encountering forms that have empty-named fields *James Prudente*

*   Added check_box form helper method now accepts true/false as well as 1/0 *what-a-day*

*   Fixed the lacking creation of all directories with install.rb *Dave Steinberg*

*   Fixed that date_select returns valid XHTML selected options *Andreas Schwarz*

*   Fixed referencing an action with the same name as a controller in url_for *what-a-day*

*   Fixed the destructive nature of Base#attributes= on the argument *Kevin Watt*

*   Changed ActionControllerError to decent from StandardError instead of Exception. It can now be caught by a generic rescue.

*   Added SessionRestoreError that is raised when a session being restored holds objects where there is no class available.

*   Added block as option for inline filters. So what used to be written as:

        before_filter Proc { |controller| return false if controller.params["stop_action"] }

    ...can now be as:

        before_filter { |controller| return false if controller.params["stop_action"] }

    *Jeremy Kemper*

*   Made the following methods public (was protected): url_for, controller_class_name, controller_name, action_name
    This makes it easier to write filters without cheating around the encapsulation with send.

*   ActionController::Base#reset_session now sticks even if you access @session afterwards *Kent Sibilev*

*   Improved the exception logging so the log file gets almost as much as in-browser debugging.

*   Changed base class setup from AbstractTemplate/ERbTemplate to ActionView::Base. This change should be harmless unless you were
    accessing Action View directly in which case you now need to reference the Base class.\

*   Added that render_collection_of_partials returns nil if the collection is empty. This makes showing a “no items” message easier.
    For example: <%= render_collection_of_partials("message", @messages) || "No messages found." %> *Sam Stephenson*

*   Added :month_before_year as an option to date_select to get the month select before the year. Especially useful for credit card forms.

*   Added :add_month_numbers to select_month to get options like "3 - March".

*   Removed Base.has_active_layout? as it couldn't answer the question without the instance. Use Base#active_layout instead.

*   Removed redundant call to update on ActionController::Base#close_session *Andreas Schwarz*

*   Fixed that DRb Store accidently started its own server (instead of just client) *Andreas*

*   Fixed strip_links so it now works across multiple lines *Chad Fowler*

*   Fixed the TemplateError exception to show the proper trace on to_s (useful for unit test debugging)

*   Implemented class inheritable attributes without eval *Caio Chassot*

*   Made TextHelper#concat accept binding as it would otherwise not work

*   The FormOptionsHelper will now call to_s on the keys and values used to generate options


## 0.8.5 ##

*   Introduced passing of locally scoped variables between templates:

        You can pass local variables to sub templates by using a hash of with the variable
        names as keys and the objects as values:

          <%= render "shared/header", { "headline" => "Welcome", "person" => person } %>

        These can now be accessed in shared/header with:

          Headline: <%= headline %>
          First name: <%= person.first_name %>

*   Introduced the concept of partials as a certain type of sub templates:

        There's also a convenience method for rendering sub templates within the current
        controller that depends on a single object (we call this kind of sub templates for
        partials). It relies on the fact that partials should follow the naming convention
        of being prefixed with an underscore -- as to separate them from regular templates
        that could be rendered on their own. In the template for Advertiser#buy, we could have:

          <% for ad in @advertisements %>
            <%= render_partial "ad", ad %>
          <% end %>

        This would render "advertiser/_ad.rhtml" and pass the local variable +ad+
        for the template to display.

        == Rendering a collection of partials

        The example of partial use describes a familar pattern where a template needs
        to iterate over a array and render a sub template for each of the elements.
        This pattern has been implemented as a single method that accepts an array and
        renders a partial by the same name of as the elements contained within. So the
        three-lined example in "Using partials" can be rewritten with a single line:

          <%= render_collection_of_partials "ad", @advertisements %>

        So this will render "advertiser/_ad.rhtml" and pass the local variable +ad+ for
        the template to display.

*   Improved send_file by allowing a wide range of options to be applied [Jeremy Kemper]:

        Sends the file by streaming it 4096 bytes at a time. This way the
        whole file doesn't need to be read into memory at once.  This makes
        it feasible to send even large files.

        Be careful to sanitize the path parameter if it coming from a web
        page.  send_file(@params['path'] allows a malicious user to
        download any file on your server.

        Options:
        * <tt>:filename</tt> - specifies the filename the browser will see.
          Defaults to File.basename(path).
        * <tt>:type</tt> - specifies an HTTP content type.
          Defaults to 'application/octet-stream'.
        * <tt>:disposition</tt> - specifies whether the file will be shown inline or downloaded.
          Valid values are 'inline' and 'attachment' (default).
        * <tt>:buffer_size</tt> - specifies size (in bytes) of the buffer used to stream
          the file.  Defaults to 4096.

        The default Content-Type and Content-Disposition headers are
        set to download arbitrary binary files in as many browsers as
        possible.  IE versions 4, 5, 5.5, and 6 are all known to have
        a variety of quirks (especially when downloading over SSL).

        Simple download:
          send_file '/path/to.zip'

        Show a JPEG in browser:
          send_file '/path/to.jpeg', :type => 'image/jpeg', :disposition => 'inline'

        Read about the other Content-* HTTP headers if you'd like to
        provide the user with more information (such as Content-Description).
        http://www.w3.org/Protocols/rfc2616/rfc2616-sec14.html#sec14.11

        Also be aware that the document may be cached by proxies and browsers.
        The Pragma and Cache-Control headers declare how the file may be cached
        by intermediaries.  They default to require clients to validate with
        the server before releasing cached responses.  See
        http://www.mnot.net/cache_docs/ for an overview of web caching and
        http://www.w3.org/Protocols/rfc2616/rfc2616-sec14.html#sec14.9
        for the Cache-Control header spec.

*   Added pluralize method to the TextHelper that makes it easy to get strings like "1 message", "3 messages"

*   Added proper escaping for the rescues *Andreas Schwarz*

*   Added proper escaping for the option and collection tags *Andreas Schwarz*

*   Fixed NaN errors on benchmarking *Jim Weirich*

*   Fixed query string parsing for URLs that use the escaped versions of & or ; as part of a key or value

*   Fixed bug with custom Content-Type headers being in addition to rather than instead of the default header.
    (This bug didn't matter with neither CGI or mod_ruby, but FCGI exploded on it) *With help from Ara T. Howard*


## 0.8.0 ##

*   Added select, collection_select, and country_select to make it easier for Active Records to set attributes through
    drop-down lists of options. Example:

        <%= select "person", "gender", %w( Male Female ) %>

    ...would give the following:

        <select name="person[gender]" id="person_gender"><option>Male</option><option>Female</option></select>

*   Added an option for getting multiple values on a single form name into an array instead of having the last one overwrite.
    This is especially useful for groups of checkboxes, which can now be written as:

        <input type="checkbox" name="rights[]" value="CREATE" />
        <input type="checkbox" name="rights[]" value="UPDATE" />
        <input type="checkbox" name="rights[]" value="DELETE" />

    ...and retrieved in the controller action with:

        @params["rights"] # => [ "CREATE", "UPDATE", "DELETE" ]

    The old behavior (where the last one wins, "DELETE" in the example) is still available. Just don't add "[]" to the
    end of the name. *Scott Baron*

*   Added send_file which uses the new render_text block acceptance to make it feasible to send large files.
    The files is sent with a bunch of voodoo HTTP headers required to get arbitrary files to download as
    expected in as many browsers as possible (eg, IE hacks). Example:

    def play_movie
        send_file "/movies/that_movie.avi"
    end

    *Jeremy Kemper*

*   render_text now accepts a block for deferred rendering. Useful for streaming large files, displaying
    a “please wait” message during a complex search, etc. Streaming example:

        render_text do |response|
          File.open(path, 'rb') do |file|
            while buf = file.read(1024)
              print buf
            end
          end
        end

    *Jeremy Kemper*

*   Added a new Tag Helper that can generate generic tags programmatically insted of through HTML. Example:

        tag("br", "clear" => "all") => <br clear="all" />

    ...that's usually not terribly interesting (unless you have a lot of options already in a hash), but it
    gives way for more specific tags, like the new form tag:

        form_tag({ :controller => "weblog", :action => "update" }, { :multipart => "true", "style" => "width: 200px"}) =>
          <form action="/weblog/update" enctype="multipart/formdata" style="width: 200px">

    There's even a "pretty" version for people who don't like to open tags in code and close them in HTML:

        <%= start_form_tag :action => "update" %>
          # all the input fields
        <%= end_form_tag %>

    (end_form_tag just returns "</form>")

*   The selected parameter in options_for_select may now also an array of values to be selected when
    using a multiple select. Example:

        options_for_select([ "VISA", "Mastercard", "Discover" ], ["VISA", "Discover"]) =>
          <option selected>VISA</option>\n<option>Mastercard</option>\n<option selected>Discover</option>

    *Scott Baron*

*   Changed the URL rewriter so controller_prefix and action_prefix can be used in isolation. You can now do:

        url_for(:controller_prefix => "clients")

    ...or:

        url_for(:action_prefix => "category/messages")

    Neither would have worked in isolation before (:controller_prefix required a :controller and :action_prefix required an :action)

*   Started process of a cleaner separation between Action Controller and ERb-based Action Views by introducing an
    abstract base class for views. And Amita adapter could be fitted in more easily now.

*   The date helper methods date_select and datetime_select now also use the field error wrapping
    (div with class fieldWithErrors by default).

*   The date helper methods date_select and datetime_select can now discard selects

*   Added option on AbstractTemplate to specify a different field error wrapping. Example:

        ActionView::AbstractTemplate.field_error_proc = Proc.new do |html, instance|
          "<p>#{instance.method_name + instance.error_message}</p><div style='background-color: red'>#{html}</div>"
        end

    ...would give the following on a Post#title (text field) error:

        <p>Title can't be empty</p>
        <div style='background-color: red'>
          <input id="post_title" name="post[title]" size="30" type="text" value="Hello World" />
        </div>

*   The UrlHelper methods url_for and link_to will now by default only return paths, not complete URIs.
    That should make it easier to fit a Rails application behind a proxy or load-balancer.
    You can overwrite this by passing :only_path => false as part of the options. *Suggested by U235*

*   Fixed bug with having your own layout for use with scaffolding *Kevin Radloff*

*   Fixed bug where redirect_to_path didn't append the port on non-standard ports *dhawkins*

*   Scaffolding plays nicely with single-table inheritance (LoadErrors are caught) *Jeremy Kemper*

*   Scaffolding plays nice with plural models like Category/categories *Jeremy Kemper*

*   Fixed missing suffix appending in scaffolding *Kevin Radloff*


## 0.7.9 ##

*   The "form" method now present boolean fields from PostgreSQL as drop-down menu. *Scott*

*   Scaffolding now automatically attempts to require the class that's being scaffolded.

*   Scaffolding will use the current active layout, instead of its own, if one has been specified. Example:

        class WeblogController < ActionController::Base
          layout "layouts/weblog"
          scaffold :post
        end

    *Suggested by Scott*

*   Changed url_for (and all the that drives, like redirect_to, link_to, link_for) so you can pass it a symbol instead of a hash.
    This symbol is a method reference which is then called to calculate the url. Example:

        class WeblogController < ActionController::Base
          def update
            # do some update
            redirect_to :dashboard_url
          end

          protected
            def dashboard_url
              if @project.active?
                url_for :controller => "project", :action => "dashboard"
              else
                url_for :controller => "account", :action => "dashboard"
              end
            end
        end

*   Added default_url_options to specialize behavior for all url_for (and friends) calls:

        Overwrite to implement a number of default options that all url_for-based methods will use.
        The default options should come in form of a hash, just like the one you would use for
        url_for directly. Example:

          def default_url_options(options)
            { :controller_prefix => @project.active? ? "projects/" : "accounts/" }
          end

        As you can infer from the example, this is mostly useful for situations where you want to
        centralize dynamic dissions about the urls as they stem from the business domain. Please note
        that any individual url_for call can always override the defaults set by this method.


*   Changed url_for so that an "id" passed in the :params is not treated special. You need to use the dedicated :id to get
    the special auto path-params treatment. Considering the url http://localhost:81/friends/list

        url_for(:action => "show", :params => { "id" => 5 })
          ...used to give http://localhost:81/friends/show/5
          ......now gives http://localhost:81/friends/show?id=5

        If you want the automated id behavior, do:

        url_for(:action => "show", :id => 5 )
          ....which gives http://localhost:81/friends/show/5


*   Fixed problem with anchor being inserted before path parameters with url_for (and friends)


## 0.7.8 ##

*   Fixed session bug where you couldn't store any objects that didn't exist in the standard library
    (such as Active Record objects).

*   Added reset_session method for Action Controller objects to clear out all objects in the session.

*   Fixed that exceptions raised during filters are now also caught by the default rescues

*   Added new around_filter for doing before and after filtering with a single object [Florian Weber]:

        class WeblogController < ActionController::Base
          around_filter BenchmarkingFilter.new

          # Before this action is performed, BenchmarkingFilter#before(controller) is executed
          def index
          end
          # After this action has been performed, BenchmarkingFilter#after(controller) is executed
        end

        class BenchmarkingFilter
          def initialize
            @runtime
          end

          def before
            start_timer
          end

          def after
            stop_timer
            report_result
          end
        end

*   Added the options for specifying a different name and id for the form helper methods than what is guessed [Florian Weber]:

        text_field "post", "title"
          ...just gives: <input id="post_title" name="post[title]" size="30" type="text" value="" />

        text_field "post", "title", "id" => "title_for_post", "name" => "first_post_title"
          ...can now give: <input id="title_for_post" name="first_post_title" size="30" type="text" value="" />

*   Added DebugHelper with a single "debug" method for doing pretty dumps of objects in the view
    (now used in the default rescues to better present the contents of session and template variables)

*   Added note to log about the templates rendered within layouts (before just the layout was shown)

*   Fixed redirects on https setups *Andreas*

*   Fixed scaffolding problem on the edit action when using :suffix => true *Scott*

*   Fixed scaffolding problem where implementing list.rhtml wouldn't work for the index action

*   URLs generated now uses &amp; instead of just & so pages using it can validate with W3C *Spotted by Andreas*


## 0.7.7 ##

*   Fixed bug in CGI extension that prevented multipart forms from working


## 0.7.6 ##

*   Included ERB::Util so all templates can easily escape HTML content with <%=h @person.content %>

*   All requests are now considered local by default, so everyone will be exposed to detailed debugging screens on errors.
    When the application is ready to go public, set ActionController::Base.consider_all_requests_local to false,
    and implement the protected method local_request? in the controller to determine when debugging screens should be shown.

*   Fixed three bugs with the url_for/redirect_to/link_to handling. Considering the url http://localhost:81/friends/show/1

        url_for(:action => "list")
          ...used to give http://localhost:81/friends/list/1
          ......now gives http://localhost:81/friends/list

        url_for(:controller => "friends", :action => "destroy", :id => 5)
          ...used to give http://localhost:81/friends/destroy
          ......now gives http://localhost:81/friends/destroy/5

    Considering the url http://localhost:81/teachers/show/t

        url_for(:action => "list", :id => 5)
          ...used to give http://localhost:81/5eachers/list/t
          ......now gives http://localhost:81/teachers/list/5

    *Reported by David Morton & Radsaq*

*   Logs exception to logfile in addition to showing them for local requests

*   Protects the eruby load behind a begin/rescue block. eRuby is not required to run ActionController.

*   Fixed install.rb to also install clean_logger and the templates

*   Added ActiveRecordStore as a session option. Read more in lib/action_controller/session/active_record_store.rb *Tim Bates*

*   Change license to MIT License (and included license file in package)

*   Application error page now returns status code 500 instead of 200

*   Fixed using Procs as layout handlers *Florian Weber*

*   Fixed bug with using redirects ports other than 80

*   Added index method that calls list on scaffolding


## 0.7.5 ##

*   First public release<|MERGE_RESOLUTION|>--- conflicted
+++ resolved
@@ -1,14 +1,11 @@
 ## Rails 3.2.3 (unreleased) ##
 
+*   Fix #5632, render :inline set the proper rendered format. *Santiago Pastorino*
+
+*   Fix textarea rendering when using plugins like HAML. Such plugins encode the first newline character in the content. This issue was introduced in https://github.com/rails/rails/pull/5191 *James Coleman*
+
 *   Remove the leading \n added by textarea on assert_select. *Santiago Pastorino*
 
-<<<<<<< HEAD
-=======
-*   Fix #5632, render :inline set the proper rendered format. *Santiago Pastorino*
-
-*   Fix textarea rendering when using plugins like HAML. Such plugins encode the first newline character in the content. This issue was introduced in https://github.com/rails/rails/pull/5191 *James Coleman*
-
->>>>>>> 45d6cd94
 *   Add `config.action_view.embed_authenticity_token_in_remote_forms` (defaults to true) which allows to set if authenticity token will be included by default in remote forms. If you change it to false, you can still force authenticity token by passing `:authenticity_token => true` in form options *Piotr Sarnacki*
 
 *   Do not include the authenticity token in forms where remote: true as ajax forms use the meta-tag value *DHH*
