<<<<<<< HEAD
## Rails 3.2.10 (unreleased)

*   Remove surrogate unicode character encoding from ActiveSupport::JSON.encode
    The encoding scheme was broken for unicode characters outside the basic
    multilingual plane; since json is assumed to be UTF-8, and we already force the
    encoding to UTF-8 simply pass through the un-encoded characters.

    *Brett Carter*

*   Fix mocha v0.13.0 compatibility. *James Mead*

*   `#as_json` isolates options when encoding a hash. [Backport #8185]
    Fix #8182

    *Yves Senn*

*   Handle the possible Permission Denied errors atomic.rb might trigger due to
    its chown and chmod calls. [Backport #8027]

    *Daniele Sluijters*

=======
>>>>>>> 325669f0
## Rails 3.2.9 (Nov 12, 2012) ##

*   Add logger.push_tags and .pop_tags to complement logger.tagged:

        class Job
          def before
            Rails.logger.push_tags :jobs, self.class.name
          end

          def after
            Rails.logger.pop_tags 2
          end
        end

    *Jeremy Kemper*

*  Add %:z and %::z format string support to ActiveSupport::TimeWithZone#strftime. [fixes #6962] *kennyj*

## Rails 3.2.8 (Aug 9, 2012) ##

*   Fix ActiveSupport integration with Mocha > 0.12.1. *Mike Gunderloy*

*   Reverted the deprecation of ActiveSupport::JSON::Variable. *Rafael Mendonça França*

*   ERB::Util.html_escape now escapes single quotes. *Santiago Pastorino*

## Rails 3.2.7 (Jul 26, 2012) ##

*   Hash#fetch(fetch) is not the same as doing hash[key]

*   adds a missing require [fixes #6896]

*   make sure the inflection rules are loaded when cherry-picking active_support/core_ext/string/inflections.rb [fixes #6884]

*   Merge pull request #6857 from rsutphin/as_core_ext_time_missing_require

*   bump AS deprecation_horizon to 4.0

## Rails 3.2.6 (Jun 12, 2012) ##

*   No changes.

## Rails 3.2.5 (Jun 1, 2012) ##

*   ActiveSupport::JSON::Variable is deprecated. Define your own #as_json and #encode_json methods
    for custom JSON string literals. *Erich Menge*


## Rails 3.2.4 (May 31, 2012) ##

*   Added #beginning_of_hour and #end_of_hour to Time and DateTime core
    extensions. *Mark J. Titorenko*


## Rails 3.2.3 (March 30, 2012) ##

*   No changes.


## Rails 3.2.2 (March 1, 2012) ##

*   No changes.


## Rails 3.2.1 (January 26, 2012) ##

*   Documentation fixes and improvements.

*   Update time zone offset information. *Ravil Bayramgalin*

*   The deprecated `ActiveSupport::Base64.decode64` calls `::Base64.decode64`
    now. *Jonathan Viney*

*   Fixes uninitialized constant `ActiveSupport::TaggedLogging::ERROR`. *kennyj*


## Rails 3.2.0 (January 20, 2012) ##

*   ActiveSupport::Base64 is deprecated in favor of ::Base64. *Sergey Nartimov*

*   Module#synchronize is deprecated with no replacement.  Please use `monitor`
    from ruby's standard library.

*   (Date|DateTime|Time)#beginning_of_week accept an optional argument to
    be able to set the day at which weeks are assumed to start.

*   Deprecated ActiveSupport::MessageEncryptor#encrypt and decrypt. *José Valim*

*   ActiveSupport::Notifications.subscribed provides subscriptions to events while a block runs. *fxn*

*   Module#qualified_const_(defined?|get|set) are analogous to the corresponding methods
    in the standard API, but accept qualified constant names. *fxn*

*   Added inflection #deconstantize which complements #demodulize. This inflection
    removes the righmost segment in a qualified constant name. *fxn*

*   Added ActiveSupport:TaggedLogging that can wrap any standard Logger class to provide tagging capabilities *DHH*

        Logger = ActiveSupport::TaggedLogging.new(Logger.new(STDOUT))
        Logger.tagged("BCX") { Logger.info "Stuff" }                            # Logs "[BCX] Stuff"
        Logger.tagged("BCX", "Jason") { Logger.info "Stuff" }                   # Logs "[BCX] [Jason] Stuff"
        Logger.tagged("BCX") { Logger.tagged("Jason") { Logger.info "Stuff" } } # Logs "[BCX] [Jason] Stuff"

*   Added safe_constantize that constantizes a string but returns nil instead of an exception if the constant (or part of it) does not exist *Ryan Oblak*

*   ActiveSupport::OrderedHash is now marked as extractable when using Array#extract_options! *Prem Sichanugrist*

*   Added Array#prepend as an alias for Array#unshift and Array#append as an alias for Array#<< *DHH*

*   The definition of blank string for Ruby 1.9 has been extended to Unicode whitespace.
    Also, in 1.8 the ideographic space U+3000 is considered to be whitespace. *Akira Matsuda, Damien Mathieu*

*   The inflector understands acronyms. *dlee*

*   Deprecated ActiveSupport::Memoizable in favor of Ruby memoization pattern *José Valim*

*   Added Time#all_day/week/quarter/year as a way of generating ranges (example: Event.where(created_at: Time.now.all_week)) *DHH*

*   Added instance_accessor: false as an option to Class#cattr_accessor and friends *DHH*

*   Removed ActiveSupport::SecureRandom in favor of SecureRandom from the standard library *Jon Leighton*

*   ActiveSupport::OrderedHash now has different behavior for #each and
    \#each_pair when given a block accepting its parameters with a splat. *Andrew Radev*

*   ActiveSupport::BufferedLogger#silence is deprecated.  If you want to squelch
    logs for a certain block, change the log level for that block.

*   ActiveSupport::BufferedLogger#open_log is deprecated.  This method should
    not have been public in the first place.

*   ActiveSupport::BufferedLogger's behavior of automatically creating the
    directory for your log file is deprecated.  Please make sure to create the
    directory for your log file before instantiating.

*   ActiveSupport::BufferedLogger#auto_flushing is deprecated.  Either set the
    sync level on the underlying file handle like this:

        f = File.open('foo.log', 'w')
        f.sync = true
        ActiveSupport::BufferedLogger.new f

    Or tune your filesystem.  The FS cache is now what controls flushing.

*   ActiveSupport::BufferedLogger#flush is deprecated.  Set sync on your
    filehandle, or tune your filesystem.

Please check [3-1-stable](https://github.com/rails/rails/blob/3-1-stable/activesupport/CHANGELOG.md) for previous changes.<|MERGE_RESOLUTION|>--- conflicted
+++ resolved
@@ -1,5 +1,4 @@
-<<<<<<< HEAD
-## Rails 3.2.10 (unreleased)
+## Rails 3.2.11 (unreleased)
 
 *   Remove surrogate unicode character encoding from ActiveSupport::JSON.encode
     The encoding scheme was broken for unicode characters outside the basic
@@ -20,8 +19,8 @@
 
     *Daniele Sluijters*
 
-=======
->>>>>>> 325669f0
+## Rails 3.2.10 ##
+
 ## Rails 3.2.9 (Nov 12, 2012) ##
 
 *   Add logger.push_tags and .pop_tags to complement logger.tagged:
