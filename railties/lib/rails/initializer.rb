require "rails" # In case people require this file directly
<<<<<<< HEAD

RAILS_ENV = (ENV['RAILS_ENV'] || 'development').dup unless defined?(RAILS_ENV)
=======
>>>>>>> b354496b

module Rails
  class Initializer
    class Error < StandardError ; end
    def self.run(initializer = nil, config = nil)
      if initializer
        # Deprecated
      else
        Rails.application = Class.new(Application)
        yield Rails.application.config if block_given?
      end
    end
  end
end<|MERGE_RESOLUTION|>--- conflicted
+++ resolved
@@ -1,9 +1,4 @@
 require "rails" # In case people require this file directly
-<<<<<<< HEAD
-
-RAILS_ENV = (ENV['RAILS_ENV'] || 'development').dup unless defined?(RAILS_ENV)
-=======
->>>>>>> b354496b
 
 module Rails
   class Initializer
